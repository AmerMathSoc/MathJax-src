--- conflicted
+++ resolved
@@ -299,36 +299,6 @@
         return w;
     }
 
-<<<<<<< HEAD
-=======
-    /**
-     * @param {number} W       The total width
-     * @param {number} w       The width to be aligned
-     * @param {string} align   How to align (left, center, right)
-     * @return {number}        The x position of the aligned width
-     */
-    protected getAlignX(W: number, w: number, align: string) {
-        if (align === 'right') return W - w ;
-        if (align === 'left') return 0;
-        return (W - w) / 2;
-    }
-
-    /**
-     * @param {number} H        The total height
-     * @param {number} D        The total depth
-     * @param {number} h        The height to be aligned
-     * @param {number} d        The depth to be aligned
-     * @param {string} align    How to align (top, bottom, middle, axis, baseline)
-     * @return {number}         The y position of the aligned baseline
-     */
-    protected getAlignY(H: number, D: number, h: number, d: number, align: string) {
-        return (align === 'top' ? H - h :
-                align === 'bottom' ? d - D :
-                align === 'middle' ? ((H - h) - (D - d)) / 2 :
-                0); // baseline and axis
-    }
-
->>>>>>> a2e0fbd2
     /*******************************************************************/
     /**
      * For debugging
