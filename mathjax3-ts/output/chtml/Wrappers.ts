/*************************************************************
 *
 *  Copyright (c) 2017 The MathJax Consortium
 *
 *  Licensed under the Apache License, Version 2.0 (the "License");
 *  you may not use this file except in compliance with the License.
 *  You may obtain a copy of the License at
 *
 *      http://www.apache.org/licenses/LICENSE-2.0
 *
 *  Unless required by applicable law or agreed to in writing, software
 *  distributed under the License is distributed on an "AS IS" BASIS,
 *  WITHOUT WARRANTIES OR CONDITIONS OF ANY KIND, either express or implied.
 *  See the License for the specific language governing permissions and
 *  limitations under the License.
 */

/**
 * @fileoverview  An object listing all the CHTMLWrapper classes
 *
 * @author dpvc@mathjax.org (Davide Cervone)
 */

import {CHTMLWrapper} from './Wrapper.js';
import {CHTMLmath} from './Wrappers/math.js';
import {CHTMLmi} from './Wrappers/mi.js';
import {CHTMLmo} from './Wrappers/mo.js';
import {CHTMLmn} from './Wrappers/mn.js';
import {CHTMLms} from './Wrappers/ms.js';
import {CHTMLmspace} from './Wrappers/mspace.js';
import {CHTMLmpadded} from './Wrappers/mpadded.js';
import {CHTMLmenclose} from './Wrappers/menclose.js';
import {CHTMLmrow, CHTMLinferredMrow} from './Wrappers/mrow.js';
import {CHTMLmfenced} from './Wrappers/mfenced.js';
import {CHTMLmfrac} from './Wrappers/mfrac.js';
import {CHTMLmsqrt} from './Wrappers/msqrt.js';
import {CHTMLmroot} from './Wrappers/mroot.js';
import {CHTMLmsub, CHTMLmsup, CHTMLmsubsup} from './Wrappers/msubsup.js';
import {CHTMLmover, CHTMLmunder, CHTMLmunderover} from './Wrappers/munderover.js';
import {CHTMLmmultiscripts} from './Wrappers/mmultiscripts.js';
import {CHTMLmtable} from './Wrappers/mtable.js';
import {CHTMLmtr, CHTMLmlabeledtr} from './Wrappers/mtr.js';
import {CHTMLmtd} from './Wrappers/mtd.js';
<<<<<<< HEAD
import {CHTMLmaction} from './Wrappers/maction.js';
=======
import {CHTMLmglyph} from './Wrappers/mglyph.js';
>>>>>>> 05bcf4e2
import {CHTMLsemantics, CHTMLannotation, CHTMLannotationXML, CHTMLxml} from './Wrappers/semantics.js';
import {CHTMLTeXAtom} from './Wrappers/TeXAtom.js';
import {CHTMLTextNode} from './Wrappers/TextNode.js';

export const CHTMLWrappers: {[kind: string]: typeof CHTMLWrapper}  = {
    [CHTMLmath.kind]: CHTMLmath,
    [CHTMLmrow.kind]: CHTMLmrow,
    [CHTMLinferredMrow.kind]: CHTMLinferredMrow,
    [CHTMLmi.kind]: CHTMLmi,
    [CHTMLmo.kind]: CHTMLmo,
    [CHTMLmn.kind]: CHTMLmn,
    [CHTMLms.kind]: CHTMLms,
    [CHTMLmspace.kind]: CHTMLmspace,
    [CHTMLmpadded.kind]: CHTMLmpadded,
    [CHTMLmenclose.kind]: CHTMLmenclose,
    [CHTMLmfrac.kind]: CHTMLmfrac,
    [CHTMLmsqrt.kind]: CHTMLmsqrt,
    [CHTMLmroot.kind]: CHTMLmroot,
    [CHTMLmsub.kind]: CHTMLmsub,
    [CHTMLmsup.kind]: CHTMLmsup,
    [CHTMLmsubsup.kind]: CHTMLmsubsup,
    [CHTMLmunder.kind]: CHTMLmunder,
    [CHTMLmover.kind]: CHTMLmover,
    [CHTMLmunderover.kind]: CHTMLmunderover,
    [CHTMLmmultiscripts.kind]: CHTMLmmultiscripts,
    [CHTMLmfenced.kind]: CHTMLmfenced,
    [CHTMLmtable.kind]: CHTMLmtable,
    [CHTMLmtr.kind]: CHTMLmtr,
    [CHTMLmlabeledtr.kind]: CHTMLmlabeledtr,
    [CHTMLmtd.kind]: CHTMLmtd,
<<<<<<< HEAD
    [CHTMLmaction.kind]: CHTMLmaction,
=======
    [CHTMLmglyph.kind]: CHTMLmglyph,
>>>>>>> 05bcf4e2
    [CHTMLsemantics.kind]: CHTMLsemantics,
    [CHTMLannotation.kind]: CHTMLannotation,
    [CHTMLannotationXML.kind]: CHTMLannotationXML,
    [CHTMLxml.kind]: CHTMLxml,
    [CHTMLTeXAtom.kind]: CHTMLTeXAtom,
    [CHTMLTextNode.kind]: CHTMLTextNode,
    [CHTMLWrapper.kind]: CHTMLWrapper
};<|MERGE_RESOLUTION|>--- conflicted
+++ resolved
@@ -41,11 +41,8 @@
 import {CHTMLmtable} from './Wrappers/mtable.js';
 import {CHTMLmtr, CHTMLmlabeledtr} from './Wrappers/mtr.js';
 import {CHTMLmtd} from './Wrappers/mtd.js';
-<<<<<<< HEAD
 import {CHTMLmaction} from './Wrappers/maction.js';
-=======
 import {CHTMLmglyph} from './Wrappers/mglyph.js';
->>>>>>> 05bcf4e2
 import {CHTMLsemantics, CHTMLannotation, CHTMLannotationXML, CHTMLxml} from './Wrappers/semantics.js';
 import {CHTMLTeXAtom} from './Wrappers/TeXAtom.js';
 import {CHTMLTextNode} from './Wrappers/TextNode.js';
@@ -76,11 +73,8 @@
     [CHTMLmtr.kind]: CHTMLmtr,
     [CHTMLmlabeledtr.kind]: CHTMLmlabeledtr,
     [CHTMLmtd.kind]: CHTMLmtd,
-<<<<<<< HEAD
     [CHTMLmaction.kind]: CHTMLmaction,
-=======
     [CHTMLmglyph.kind]: CHTMLmglyph,
->>>>>>> 05bcf4e2
     [CHTMLsemantics.kind]: CHTMLsemantics,
     [CHTMLannotation.kind]: CHTMLannotation,
     [CHTMLannotationXML.kind]: CHTMLannotationXML,
