--- conflicted
+++ resolved
@@ -90,15 +90,9 @@
         const basebox = this.baseChild.getBBox();
         const underbox = this.script.getBBox();
         const [k, v] = this.getUnderKV(basebox, underbox);
-<<<<<<< HEAD
-        const delta = DELTA * this.baseCore.bbox.ic / 2;
-        under.style.paddingTop = this.em(k);
-        this.setDeltaW([base, under], this.getDeltaW([basebox, underbox], [0, -delta]));
-=======
         const del = DELTA * this.baseCore.bbox.ic / 2;
         under.style.paddingTop = this.em(k);
         this.setDeltaW([base, under], this.getDeltaW([basebox, underbox], [0, -del]));
->>>>>>> a74cc030
     }
 
     /*
