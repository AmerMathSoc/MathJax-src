--- conflicted
+++ resolved
@@ -34,9 +34,6 @@
     node load.js tests/parser-boldsymbol-tests.js
     node load.js tests/parser-newcommand-tests.js
     node load.js tests/parser-ncerrors-tests.js
-<<<<<<< HEAD
-    node load.js tests/parser-autobold-tests.js
-=======
 
     node load.js tests/parser-mhchem0-tests.js
     node load.js tests/parser-mhchem1-tests.js
@@ -50,7 +47,7 @@
     node load.js tests/parser-mhchem9-tests.js
 
     node load.js tests/parser-noerrors-tests.js
->>>>>>> 0232e1df
+    node load.js tests/parser-autobold-tests.js
     exit 0
 else
     repeat=$1
