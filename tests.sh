#!/bin/bash

if [ $# -eq 0 ]; then 

    node load.js tests/parser-base-tests.js
    node load.js tests/parser-digits-tests.js
    node load.js tests/parser-digits-european-tests.js
    node load.js tests/parser-other-tests.js
    node load.js tests/parser-fenced-tests.js
    node load.js tests/parser-movlim-tests.js
    node load.js tests/parser-mathchoice-tests.js
    node load.js tests/parser-multirel-tests.js
    node load.js tests/parser-array-tests.js
    node load.js tests/parser-error-tests.js
    node load.js tests/parser-complex-tests.js
    node load.js tests/parser-internal-math-tests.js

    # AMS package tests.
    node load.js tests/parser-ams-tests.js
    node load.js tests/parser-amsenv-tests.js
    node load.js tests/parser-amserror-tests.js
    node load.js tests/parser-amscomplex-tests.js

    # The tag tests.
    node load.js tests/parser-tag-none-tests.js
    node load.js tests/parser-tag-ams-tests.js
    node load.js tests/parser-tag-all-tests.js

    node load.js tests/parser-multline-shove-tests.js

    node load.js tests/parser-matrix-tests.js

    # Other packages
    node load.js tests/parser-noundefined-tests.js
    node load.js tests/parser-boldsymbol-tests.js
    node load.js tests/parser-newcommand-tests.js
    node load.js tests/parser-ncerrors-tests.js

    node load.js tests/parser-braket-tests.js

    node load.js tests/parser-mhchem0-tests.js
    node load.js tests/parser-mhchem1-tests.js
    node load.js tests/parser-mhchem2-tests.js
    node load.js tests/parser-mhchem3-tests.js
    node load.js tests/parser-mhchem4-tests.js
    node load.js tests/parser-mhchem5-tests.js
    node load.js tests/parser-mhchem6-tests.js
    node load.js tests/parser-mhchem7-tests.js
    node load.js tests/parser-mhchem8-tests.js
    node load.js tests/parser-mhchem9-tests.js

    node load.js tests/parser-noerrors-tests.js
<<<<<<< HEAD
    node load.js tests/parser-cancel-tests.js
=======
    node load.js tests/parser-extpfeil-tests.js
>>>>>>> 9b134f14

    ## Physics package.
    node load.js tests/parser-physics-1-0-test.js
    node load.js tests/parser-physics-1-1-test.js
    node load.js tests/parser-physics-1-2-test.js
    node load.js tests/parser-physics-1-3-test.js
    node load.js tests/parser-physics-1-4-test.js
    node load.js tests/parser-physics-1-5-test.js
    node load.js tests/parser-physics-1-6-test.js
    node load.js tests/parser-physics-1-7-test.js
    node load.js tests/parser-physics-2-0-test.js
    node load.js tests/parser-physics-2-1-test.js
    node load.js tests/parser-physics-2-2-test.js
    node load.js tests/parser-physics-2-3-test.js
    node load.js tests/parser-physics-2-4-test.js
    node load.js tests/parser-physics-2-5-test.js
    node load.js tests/parser-physics-2-6-test.js
    node load.js tests/parser-physics-2-7-test.js
    node load.js tests/parser-physics-3-0-test.js
    node load.js tests/parser-physics-3-1-test.js
    node load.js tests/parser-physics-3-2-test.js
    node load.js tests/parser-physics-3-3-test.js
    node load.js tests/parser-physics-3-4-test.js
    node load.js tests/parser-physics-3-5-test.js
    node load.js tests/parser-physics-3-6-test.js
    node load.js tests/parser-physics-3-7-test.js
    node load.js tests/parser-physics-4-0-test.js
    node load.js tests/parser-physics-5-0-test.js
    node load.js tests/parser-physics-5-1-test.js
    node load.js tests/parser-physics-5-2-test.js
    node load.js tests/parser-physics-5-3-test.js
    node load.js tests/parser-physics-5-4-test.js
    node load.js tests/parser-physics-5-5-test.js
    node load.js tests/parser-physics-6-0-test.js
    node load.js tests/parser-physics-6-1-test.js
    node load.js tests/parser-physics-6-2-test.js
    node load.js tests/parser-physics-6-3-test.js
    node load.js tests/parser-physics-6-4-test.js
    node load.js tests/parser-physics-7-0-test.js
    node load.js tests/parser-physics-7-1-test.js
    node load.js tests/parser-physics-7-2-test.js
    node load.js tests/parser-physics-7-3-test.js
    node load.js tests/parser-physics-7-4-test.js
    node load.js tests/parser-physics-7-5-test.js
    node load.js tests/parser-physics-7-6-test.js
    node load.js tests/parser-physics-7-7-test.js
    node load.js tests/parser-physics-7-8-test.js
    node load.js tests/parser-physics-7-9-test.js
    node load.js tests/parser-physics-7-10-test.js
    node load.js tests/parser-physics-7-11-test.js

    # More Packages
    node load.js tests/parser-action-tests.js
    node load.js tests/parser-bbox-tests.js

    exit 0
else
    repeat=$1
fi

i=0
sum=0
while [ $i -lt $repeat ]
do
    sum=$(( $sum + `node load.js tests/parser-tests.js | tail -1 | awk -Fm '{print $1}'`))
    i=$(( $i + 1 ))
done

echo 'Total: ' $sum
average=`bc -l <<< "($sum / $repeat)"`
echo 'Average: ' $average<|MERGE_RESOLUTION|>--- conflicted
+++ resolved
@@ -50,11 +50,8 @@
     node load.js tests/parser-mhchem9-tests.js
 
     node load.js tests/parser-noerrors-tests.js
-<<<<<<< HEAD
     node load.js tests/parser-cancel-tests.js
-=======
     node load.js tests/parser-extpfeil-tests.js
->>>>>>> 9b134f14
 
     ## Physics package.
     node load.js tests/parser-physics-1-0-test.js
