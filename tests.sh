#!/bin/bash

if [ $# -eq 0 ]; then 
    # Bussproofs package
    node load.js tests/parser-bussproofs-reginf-tests.js
    node load.js tests/parser-bussproofs-regproofs-tests.js
    exit 0
    node load.js tests/parser-base-tests.js
    node load.js tests/parser-digits-tests.js
    node load.js tests/parser-digits-european-tests.js
    node load.js tests/parser-other-tests.js
    node load.js tests/parser-fenced-tests.js
    node load.js tests/parser-movlim-tests.js
    node load.js tests/parser-mathchoice-tests.js
    node load.js tests/parser-multirel-tests.js
    node load.js tests/parser-array-tests.js
    node load.js tests/parser-error-tests.js
    node load.js tests/parser-complex-tests.js
    node load.js tests/parser-internal-math-tests.js

    # AMS package tests.
    node load.js tests/parser-ams-tests.js
    node load.js tests/parser-amsenv-tests.js
    node load.js tests/parser-amserror-tests.js
    node load.js tests/parser-amscomplex-tests.js

    # The tag tests.
    node load.js tests/parser-tag-none-tests.js
    node load.js tests/parser-tag-ams-tests.js
    node load.js tests/parser-tag-all-tests.js

    node load.js tests/parser-multline-shove-tests.js

    node load.js tests/parser-matrix-tests.js

    # Other packages
    node load.js tests/parser-noundefined-tests.js
    node load.js tests/parser-boldsymbol-tests.js
    node load.js tests/parser-newcommand-tests.js
    node load.js tests/parser-ncerrors-tests.js

<<<<<<< HEAD
    # Bussproofs package
    node load.js tests/parser-bussproofs-reginf-tests.js
    node load.js tests/parser-bussproofs-regproofs-tests.js
=======
    node load.js tests/parser-mhchem0-tests.js
    node load.js tests/parser-mhchem1-tests.js
    node load.js tests/parser-mhchem2-tests.js
    node load.js tests/parser-mhchem3-tests.js
    node load.js tests/parser-mhchem4-tests.js
    node load.js tests/parser-mhchem5-tests.js
    node load.js tests/parser-mhchem6-tests.js
    node load.js tests/parser-mhchem7-tests.js
    node load.js tests/parser-mhchem8-tests.js
    node load.js tests/parser-mhchem9-tests.js

    node load.js tests/parser-noerrors-tests.js
>>>>>>> 0232e1df
    exit 0
else
    repeat=$1
fi

i=0
sum=0
while [ $i -lt $repeat ]
do
    sum=$(( $sum + `node load.js tests/parser-tests.js | tail -1 | awk -Fm '{print $1}'`))
    i=$(( $i + 1 ))
done

echo 'Total: ' $sum
average=`bc -l <<< "($sum / $repeat)"`
echo 'Average: ' $average<|MERGE_RESOLUTION|>--- conflicted
+++ resolved
@@ -39,11 +39,6 @@
     node load.js tests/parser-newcommand-tests.js
     node load.js tests/parser-ncerrors-tests.js
 
-<<<<<<< HEAD
-    # Bussproofs package
-    node load.js tests/parser-bussproofs-reginf-tests.js
-    node load.js tests/parser-bussproofs-regproofs-tests.js
-=======
     node load.js tests/parser-mhchem0-tests.js
     node load.js tests/parser-mhchem1-tests.js
     node load.js tests/parser-mhchem2-tests.js
@@ -56,8 +51,11 @@
     node load.js tests/parser-mhchem9-tests.js
 
     node load.js tests/parser-noerrors-tests.js
->>>>>>> 0232e1df
-    exit 0
+
+    # Bussproofs package
+    node load.js tests/parser-bussproofs-reginf-tests.js
+    node load.js tests/parser-bussproofs-regproofs-tests.js
+exit 0
 else
     repeat=$1
 fi
