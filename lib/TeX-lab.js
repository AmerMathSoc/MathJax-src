--- conflicted
+++ resolved
@@ -5,18 +5,12 @@
 import {handleRetriesFor} from "mathjax3/util/Retries.js";
 import {browserAdaptor} from "mathjax3/adaptors/browserAdaptor.js";
 
-<<<<<<< HEAD
-=======
 import {ConfigurationHandler} from 'mathjax3/input/tex/Configuration.js';
 
 import 'mathjax3/input/tex/base/BaseConfiguration.js';
 import 'mathjax3/input/tex/ams/AmsConfiguration.js';
 import 'mathjax3/input/tex/noundefined/NoUndefinedConfiguration.js';
 
-class LabMathItem extends AbstractMathItem {};
-class LabMathDocument extends AbstractMathDocument {};
-
->>>>>>> 77b85e8f
 let tex = new TeX();
 let chtml = new CHTML();
 
@@ -30,18 +24,13 @@
   packages: {},
   
   Typeset() {
-<<<<<<< HEAD
     this.output.innerHTML = '';
     let text = this.output.appendChild(document.createTextNode(''));
 
-    let TeX = this.tex.value;
-    let math = new HTMLMathItem(TeX,tex);
-=======
     let tex = new TeX({packages: this.getPackages()});
     let LaTeX = this.tex.value;
-    let math = new LabMathItem(LaTeX,tex);
->>>>>>> 77b85e8f
-    math.setMetrics(16,8,16*20,100000,1);
+    let math = new HTMLMathItem(LaTeX,tex);
+    math.setMetrics(16, 8, 16*20, 100000, 1);
     math.display = this.display;
     math.start = {node: text, n: 0, delim: ''};
     math.end = {node: text, n: 0, delim: ''};
@@ -58,12 +47,6 @@
     window.location.search = "?" + (this.display ? 1 : 0) + encodeURIComponent(this.tex.value);
   },
   
-<<<<<<< HEAD
-=======
-  Update(html) {
-    this.output.innerHTML = html;
-  },
-
   getPackages() {
     let result = [];
     for (let key in this.packages) {//  Object.keys(this.packages)) {
@@ -95,7 +78,6 @@
     }
   },
   
->>>>>>> 77b85e8f
   setDisplay(checked) {
     this.display = checked;
     this.Typeset();
