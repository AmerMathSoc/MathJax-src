import {TeX} from "mathjax3/input/tex.js";
import {CHTML} from "mathjax3/output/chtml.js";
import {SVG} from "mathjax3/output/svg.js";
import {HTMLMathItem} from "mathjax3/handlers/html/HTMLMathItem.js";
import {HTMLDocument} from "mathjax3/handlers/html/HTMLDocument.js";
import {handleRetriesFor} from "mathjax3/util/Retries.js";
import {browserAdaptor} from "mathjax3/adaptors/browserAdaptor.js";

import {ConfigurationHandler} from 'mathjax3/input/tex/Configuration.js';

import 'mathjax3/input/tex/base/BaseConfiguration.js';
import 'mathjax3/input/tex/ams/AmsConfiguration.js';
import 'mathjax3/input/tex/noundefined/NoUndefinedConfiguration.js';
import 'mathjax3/input/tex/boldsymbol/BoldsymbolConfiguration.js';
import 'mathjax3/input/tex/newcommand/NewcommandConfiguration.js';
import 'mathjax3/input/tex/braket/BraketConfiguration.js';


let tex = new TeX();
let chtml = new CHTML();
let svg = new SVG();

let docs = {
  CHTML: new HTMLDocument(document, browserAdaptor(), {InputJax: tex, OutputJax: chtml}),
  SVG:   new HTMLDocument(document, browserAdaptor(), {InputJax: tex, OutputJax: svg})
};
document.head.appendChild(chtml.styleSheet(docs.CHTML));
document.head.appendChild(svg.styleSheet(docs.SVG));

const Lab = window.Lab = {
  tex: document.getElementById('tex'),
  output: document.getElementById('output'),
  display: true,
<<<<<<< HEAD
  renderer: 'CHTML',
  doc: docs.CHTML,
=======
  packages: {},
>>>>>>> ad26af61
  
  Typeset() {
    this.output.innerHTML = '';
    let tex = new TeX({packages: this.getPackages()});
    let text = this.output.appendChild(document.createTextNode(''));

<<<<<<< HEAD
    let TeX = this.tex.value;
    let math = new HTMLMathItem(TeX,tex);
    math.setMetrics(...this.metrics);
=======
    let value = this.tex.value;
    let math = new HTMLMathItem(value, tex);
    math.setMetrics(16,8,16*20,100000,1);
>>>>>>> ad26af61
    math.display = this.display;
    math.start = {node: text, n: 0, delim: ''};
    math.end = {node: text, n: 0, delim: ''};
    this.jax = math;

    handleRetriesFor(function () {
      math.compile();
<<<<<<< HEAD
      math.typeset(Lab.doc);
      math.updateDocument(Lab.doc);  
    }).catch(err => {console.log("Error: " + err.message); console.log(err.stack)});
  },
  
  Keep() {
    window.location.search = [
      "?",
      this.renderer.charAt(0),
      (this.display ? 1 : 0),
      encodeURIComponent(this.tex.value)
    ].join('');
=======
      math.typeset(doc);
    }).then(() => Lab.Update(math.typesetRoot.outerHTML))
      .catch(err => {console.log("Error: " + err.message); console.log(err.stack)});
  },
  
  Keep() {
    window.location.search = "?" + [
      (this.display ? 1 : 0) + encodeURIComponent(this.tex.value)].
      concat(this.getPackages()).join(';');
  },
  
  Update(html) {
    this.output.innerHTML = html;
  },

  setPackages(packages) {
    for (let pack of packages) {
      let node = document.getElementById('package-' + pack);
      if (node) {
        node.checked = true;
      }
    }
  },

  getPackages() {
    let result = [];
    for (let key in this.packages) {
      if (document.getElementById(this.packages[key]).checked) {
        result.push(key);
      }
    }
    return result;
  },
  
  Packages() {
    let div = document.getElementById('package');
    for (let key of ConfigurationHandler.keys()) {
      if (key === 'empty' || key === 'extension') continue;
      let checkbox = document.createElement('input');
      checkbox.type = "checkbox";
      checkbox.name = key;
      checkbox.value = key;
      checkbox.id = 'package-' + key;
      if (key === 'base') checkbox.checked = true;
      let label = document.createElement('label');
      label.htmlFor = 'package-' + key;
      label.appendChild(document.createTextNode(key[0].toUpperCase() + key.slice(1)));
      checkbox.appendChild(label);
      div.appendChild(checkbox);
      div.appendChild(label);
      this.packages[key] = 'package-' + key;
    }
>>>>>>> ad26af61
  },
  
  setDisplay(checked) {
    this.display = checked;
    this.Typeset();
  },
  
  setRenderer(value) {
    this.renderer = value;
    this.doc = docs[value];
    this.Typeset();
  },
  
  checkKey: function (textarea, event) {
    if (!event) event = window.event;
    var code = event.which || event.keyCode;
    if ((event.ctrlKey || event.metaKey || event.shiftKey || event.altKey) &&
        (code === 13 || code === 10)) {
      if (event.preventDefault) event.preventDefault();
      event.returnValue = false;
      this.Typeset();
    }
  },
  
  Init() {
    let test = chtml.getTestElement(this.output);
    let {em, ex, containerWidth, lineWidth, scale} = chtml.measureMetrics(test);
    this.metrics = [em, ex, containerWidth, lineWidth, scale];
    this.output.removeChild(test);
  },
  
  Load() {
    const data = window.location.search.substr(1);
    this.tex.value = decodeURIComponent(data.substr(2)).trim();
    this.display = data.charAt(1) === '1';
    this.renderer = {C: 'CHTML', S: 'SVG'}[data.charAt(0)];
    this.doc = docs[this.renderer];
    document.getElementById('renderer').value = this.renderer;
    document.getElementById('display').checked = this.display;
    this.Typeset();
  }

}

<<<<<<< HEAD
Lab.Init();
if (window.location.search !== "") Lab.Load();
=======
Lab.Packages();
if (window.location.search !== "") {
  let [expr, ...rest] = decodeURIComponent(window.location.search).split(';');
  Lab.tex.value = expr.substr(2); // decodeURIComponent(expr.substr(2));
  Lab.display = expr.substr(1,1) === '1';
  document.getElementById('display').checked = Lab.display;
  Lab.setPackages(rest);
  Lab.Typeset();
}
>>>>>>> ad26af61
<|MERGE_RESOLUTION|>--- conflicted
+++ resolved
@@ -31,27 +31,18 @@
   tex: document.getElementById('tex'),
   output: document.getElementById('output'),
   display: true,
-<<<<<<< HEAD
   renderer: 'CHTML',
   doc: docs.CHTML,
-=======
   packages: {},
->>>>>>> ad26af61
   
   Typeset() {
     this.output.innerHTML = '';
     let tex = new TeX({packages: this.getPackages()});
     let text = this.output.appendChild(document.createTextNode(''));
 
-<<<<<<< HEAD
     let TeX = this.tex.value;
     let math = new HTMLMathItem(TeX,tex);
     math.setMetrics(...this.metrics);
-=======
-    let value = this.tex.value;
-    let math = new HTMLMathItem(value, tex);
-    math.setMetrics(16,8,16*20,100000,1);
->>>>>>> ad26af61
     math.display = this.display;
     math.start = {node: text, n: 0, delim: ''};
     math.end = {node: text, n: 0, delim: ''};
@@ -59,34 +50,18 @@
 
     handleRetriesFor(function () {
       math.compile();
-<<<<<<< HEAD
       math.typeset(Lab.doc);
       math.updateDocument(Lab.doc);  
     }).catch(err => {console.log("Error: " + err.message); console.log(err.stack)});
   },
   
   Keep() {
-    window.location.search = [
+    window.location.search = [[
       "?",
       this.renderer.charAt(0),
       (this.display ? 1 : 0),
       encodeURIComponent(this.tex.value)
-    ].join('');
-=======
-      math.typeset(doc);
-    }).then(() => Lab.Update(math.typesetRoot.outerHTML))
-      .catch(err => {console.log("Error: " + err.message); console.log(err.stack)});
-  },
-  
-  Keep() {
-    window.location.search = "?" + [
-      (this.display ? 1 : 0) + encodeURIComponent(this.tex.value)].
-      concat(this.getPackages()).join(';');
-  },
-  
-  Update(html) {
-    this.output.innerHTML = html;
-  },
+    ].join('')].concat(this.getPackages()).join(';');
 
   setPackages(packages) {
     for (let pack of packages) {
@@ -125,7 +100,6 @@
       div.appendChild(label);
       this.packages[key] = 'package-' + key;
     }
->>>>>>> ad26af61
   },
   
   setDisplay(checked) {
@@ -158,29 +132,19 @@
   },
   
   Load() {
-    const data = window.location.search.substr(1);
+    const [data, ...rest] = decodeURIComponent(window.location.search.substr(1)).split(';');
     this.tex.value = decodeURIComponent(data.substr(2)).trim();
     this.display = data.charAt(1) === '1';
     this.renderer = {C: 'CHTML', S: 'SVG'}[data.charAt(0)];
     this.doc = docs[this.renderer];
     document.getElementById('renderer').value = this.renderer;
     document.getElementById('display').checked = this.display;
+    Lab.setPackages(rest);
     this.Typeset();
   }
 
 }
 
-<<<<<<< HEAD
+Lab.Packages();
 Lab.Init();
-if (window.location.search !== "") Lab.Load();
-=======
-Lab.Packages();
-if (window.location.search !== "") {
-  let [expr, ...rest] = decodeURIComponent(window.location.search).split(';');
-  Lab.tex.value = expr.substr(2); // decodeURIComponent(expr.substr(2));
-  Lab.display = expr.substr(1,1) === '1';
-  document.getElementById('display').checked = Lab.display;
-  Lab.setPackages(rest);
-  Lab.Typeset();
-}
->>>>>>> ad26af61
+if (window.location.search !== "") Lab.Load();