{
  "name": "mathjax3",
  "version": "3.0.0-alpha.2",
  "maintainers": [
    "MathJax Consortium <info@mathjax.org> (http://www.mathjax.org)"
  ],
  "description": "MathJax version 3 alpha release testbed",
  "main": "./mathjax3/mathjax.js",
  "types": "./mathjax3/mathjax.d.ts",
  "scripts": {
    "compile": "tsc"
  },
  "dependencies": {
    "jsdom": "10.*",
<<<<<<< HEAD
    "typedoc": "^0.9.0"
  },
  "devDependencies": {
    "typescript": "2.3.*",
    "tape": "^4.8.0",
    "tslint": "^3.15.0",
    "tslint-jsdoc-rules": "*",
    "tslint-unix-formatter": "*",
    "typescript-tools": "^0.3.1"
=======
    "webpack": "^3.10.0"
  },
  "devDependencies": {
    "typescript": "2.3.*",
    "tslint": "^3.15.0",
    "tslint-jsdoc-rules": "*",
    "tslint-unix-formatter": "*"
>>>>>>> 93a23e7c
  },
  "repository": {
    "type": "git",
    "url": "https://github.com/mathjax/mathjax-v3/"
  },
  "bugs": {
    "url": "http://github.com/mathjax/mathjax-v3/issues"
  },
  "keywords": [
    "MathJax",
    "math",
    "svg",
    "mathml",
    "tex",
    "latex",
    "asciimath",
    "browser",
    "nodejs",
    "equations",
    "formula"
  ],  "license": "Apache-2.0"
}<|MERGE_RESOLUTION|>--- conflicted
+++ resolved
@@ -1,6 +1,6 @@
 {
   "name": "mathjax3",
-  "version": "3.0.0-alpha.2",
+  "version": "3.0.0-alpha.3",
   "maintainers": [
     "MathJax Consortium <info@mathjax.org> (http://www.mathjax.org)"
   ],
@@ -11,26 +11,16 @@
     "compile": "tsc"
   },
   "dependencies": {
-    "jsdom": "10.*",
-<<<<<<< HEAD
-    "typedoc": "^0.9.0"
+    "jsdom": "10.*"
   },
   "devDependencies": {
-    "typescript": "2.3.*",
+    "typescript": "2.5.*",
     "tape": "^4.8.0",
     "tslint": "^3.15.0",
     "tslint-jsdoc-rules": "*",
     "tslint-unix-formatter": "*",
-    "typescript-tools": "^0.3.1"
-=======
-    "webpack": "^3.10.0"
-  },
-  "devDependencies": {
-    "typescript": "2.3.*",
-    "tslint": "^3.15.0",
-    "tslint-jsdoc-rules": "*",
-    "tslint-unix-formatter": "*"
->>>>>>> 93a23e7c
+    "typescript-tools": "^0.3.1",
+    "typedoc": "^0.9.0"
   },
   "repository": {
     "type": "git",
@@ -51,5 +41,6 @@
     "nodejs",
     "equations",
     "formula"
-  ],  "license": "Apache-2.0"
+  ],
+  "license": "Apache-2.0"
 }