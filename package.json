{
  "name": "@mathjax/src",
  "version": "4.0.0-rc.1",
  "description": "Beautiful and accessible math in all browsers. MathJax is an open-source JavaScript display engine for LaTeX, MathML, and AsciiMath notation that works in all browsers and in server-side node applications. This package includes the source code as well as the packaged components.",
  "keywords": [
    "MathJax",
    "math",
    "svg",
    "HTML",
    "MathML",
    "TeX",
    "AsciiMath"
  ],
  "license": "Apache-2.0",
  "maintainers": [
    "MathJax Consortium <info@mathjax.org> (http://www.mathjax.org)"
  ],
  "bugs": {
    "url": "http://github.com/mathjax/MathJax/issues"
  },
  "repository": {
    "type": "git",
    "url": "https://github.com/mathjax/Mathjax-src/"
  },
  "type": "module",
  "main": "components/mjs/node-main/node-main.js",
  "exports": {
    ".": {
      "import": "./bundle/node-main.mjs",
      "require": "./bundle/node-main.cjs"
    },
    "./source": {
      "import": "./components/mjs/node-main/node-main.mjs",
      "require": "./components/cjs/node-main/node-main.cjs"
    },
    "./js/*": {
      "import": "./mjs/*",
      "require": "./cjs/*"
    },
    "./components/src/*": {
      "import": "./components/mjs/*",
      "require": "./components/cjs/*"
    },
    "./components/js/*": {
      "import": "./components/mjs/*",
      "require": "./components/cjs/*"
    },
    "./require.mjs": "./bundle/require.mjs",
    "./es5/*": "./bundle/*",
    "./*": "./*"
  },
  "imports": {
    "#js/*": "@mathjax/src/mjs/*",
    "#source/*": "@mathjax/src/components/mjs/*",
    "#root/*": "@mathjax/src/mjs/components/mjs/*",
    "#menu/*": "mj-context-menu/js/*",
    "#sre/*": "speech-rule-engine/js/*",
    "#mhchem/*": "mhchemparser/esm/*",
    "#default-font/*": "@mathjax/mathjax-newcm-font/mjs/*"
  },
  "files": [
    "/bundle",
    "/cjs",
    "/mjs",
    "/ts",
    "/components",
    "LICENSE",
    "README.md",
    "CONTRIBUTING.md",
    "tsconfig*"
  ],
  "scripts": {
    "=============================================================================== code hygene": "",
    "lint": "check() { eslint ${1:-ts/}; }; check",
    "lint:fix": "fix() { eslint --fix ${1:-ts/}; }; fix",
    "format": "check() { prettier --check ${1:-\"ts/**/*.{ts,tsx}\"}; }; check",
    "format:fix": "fix() { prettier --write ${1:-\"ts/**/*.{ts,tsx}\"}; }; fix",
    "=============================================================================== clean": "",
    "clean:dir": "clean() { pnpm -s log:single \"Cleaning $1 directory\"; pnpm rimraf $1; }; clean",
    "clean:lib": "clean() { pnpm -s log:single \"Cleaning $1 component libs\"; pnpm rimraf -g components/$1'/**/lib'; }; clean",
    "clean:mod": "clean() { pnpm -s log:comp \"Cleaning $1 module\"; pnpm -s clean:dir $1 && pnpm -s clean:lib $1; }; clean",
    "=============================================================================== copy": "",
    "copy:assets": "pnpm -s log:comp 'Copying assets'; copy() { pnpm -s copy:mj2 $1 && pnpm -s copy:mml3 $1 && pnpm -s copy:html $1; }; copy",
    "copy:html": "copy() { pnpm -s log:single 'Copying sre auxiliary files'; pnpm copyfiles -u 1 'ts/a11y/sre/*.html' 'ts/a11y/sre/require.*' $1; }; copy",
    "copy:mj2": "copy() { pnpm -s log:single 'Copying legacy code AsciiMath'; pnpm copyfiles -u 1 'ts/input/asciimath/legacy/**/*' $1; }; copy",
    "copy:mml3": "copy() { pnpm -s log:single 'Copying legacy code MathML3'; pnpm copyfiles -u 1 ts/input/mathml/mml3/mml3.sef.json $1; }; copy",
    "copy:pkg": "copy() { pnpm -s log:single \"Copying package.json to $1\"; pnpm copyfiles -u 2 components/bin/package.json $1; }; copy",
    "=============================================================================== log": "",
    "log:comp": "log() { echo \\\\033[32m$1\\\\033[0m; }; log",
    "log:header": "log() { echo '============='; echo $1; echo '============='; }; log",
    "log:single": "log() { echo \\\\033[34m--$1\\\\033[0m; }; log",
    "=============================================================================== cjs": "",
    "cjs:build": "pnpm -s log:header 'Building cjs'; pnpm -s cjs:src:build && pnpm -s cjs:components:build",
    "cjs:bundle:clean": "pnpm clean:dir bundle-cjs",
    "cjs:bundle:finalize": "pnpm -s log:single 'Finalize cjs bundle'; echo '{\n  \"type\": \"commonjs\"\n}' > bundle-cjs/package.json;",
    "cjs:compile": "pnpm -s cjs:copy:components && pnpm -s cjs:copy:ts && pnpm -s cjs:compile:tsc",
    "cjs:compile:tsc": "pnpm -s log:single 'Compiling cjs typescript files' && pnpm tsc --project tsconfig/worker-cjs.json && pnpm tsc --project tsconfig/cjs.json",
    "cjs:components:build": "pnpm -s log:comp 'Building cjs components'; pnpm -s cjs:components:src:build && pnpm clean:dir bundle-cjs && pnpm -s cjs:components:make --build",
    "cjs:components:clean": "pnpm -s log:single \"Cleaning cjs components\"; pnpm rimraf components/cjs",
    "cjs:components:compile": "pnpm -s log:single 'Compiling component files'; pnpm tsc --project tsconfig/components.json",
    "cjs:components:copy": "pnpm copyfiles -u 2 -e 'components/mjs/**/*.js' 'components/mjs/**/*' components/cjs",
    "cjs:components:finalize": "pnpm -s log:comp 'Finalize cjs components'; pnpm -s cjs:components:copy && pnpm -s copy:pkg components/cjs && pnpm -s clean:lib cjs",
    "cjs:components:make": "make() { pnpm -s log:single 'Making cjs components'; components/bin/makeAll --cjs --terse --bundle-cjs $1 components/cjs; }; make",
    "cjs:components:src:build": "pnpm -s log:comp 'Building cjs components sources'; pnpm cjs:components:clean && pnpm cjs:components:compile && pnpm cjs:components:finalize",
    "cjs:src:build": "pnpm -s log:comp 'Building cjs sources'; pnpm -s link:src && pnpm clean:dir cjs && pnpm -s cjs:compile && pnpm -s copy:assets cjs && pnpm -s copy:pkg cjs",
    "cjs:copy:components": "pnpm -s log:single 'Moving cjs files from components' && pnpm copyfiles -u 2 'components/mjs/**/*.cjs' 'components/mjs/**/*.d.cts' components/cjs",
    "cjs:copy:ts": "pnpm -s log:single 'Moving cjs files from ts' && pnpm copyfiles -u 1 'ts/**/*.cjs' cjs",
    "=============================================================================== mjs": "",
    "mjs:build": "pnpm -s log:header 'Building mjs'; pnpm -s mjs:src:build && pnpm -s mjs:components:build",
    "mjs:bundle:finalize": "pnpm -s log:single 'Finalize mjs bundle'; echo '{\n  \"type\": \"commonjs\"\n}' > bundle/package.json;",
    "mjs:compile": "pnpm -s log:single 'Compiling mjs typescript files'; pnpm tsc --project tsconfig/mjs.json && pnpm tsc --project tsconfig/worker.json",
    "mjs:components:build": "pnpm -s log:comp 'Compiling mjs component files'; pnpm clean:lib mjs && pnpm clean:dir bundle && pnpm mjs:components:make && pnpm mjs:bundle:finalize",
    "mjs:components:make": "pnpm -s log:single 'Making mjs components'; components/bin/makeAll --mjs --terse components/mjs",
    "mjs:src:build": "pnpm -s log:comp 'Building mjs sources'; pnpm -s link:src && pnpm -s clean:dir mjs && pnpm -s mjs:compile && pnpm -s copy:assets mjs",
    "=============================================================================== mml3": "",
    "mml3:make:xslt": "pnpm xslt3 -t -xsl:/tmp/mml3.xsl -export:ts/input/mathml/mml3/mml3.sef.json -nogo",
    "mml3:post:xslt": "pnpm rimraf /tmp/mml3.xsl",
    "mml3:pre:xslt": "grep '^\\s*\\(<\\|or\\|xmlns\\|excl\\|\">\\)' ts/input/mathml/mml3/mml3.ts > /tmp/mml3.xsl",
    "mml3-xslt": "pnpm -s mml3:pre:xslt && pnpm -s mml3:make:xslt && pnpm -s mml3:post:xslt",
    "=============================================================================== misc": "",
    "lab:sre": "pnpm -s log:single 'Making lab/sre'; node components/bin/makeAll --terse lab/build",
    "link:src": "pnpm -s log:single 'Setting symbolic link'; node components/bin/link-full",
    "use-cjs": "echo '{\n  \"extends\": \"./tsconfig/cjs.json\"\n}' > tsconfig.json",
    "use-mjs": "echo '{\n  \"extends\": \"./tsconfig/mjs.json\"\n}' > tsconfig.json",
    "=============================================================================== aliases": "",
    "test": "cd testsuite && pnpm -s test --verbose",
    "test:gh": "cd testsuite && pnpm -s test --silent",
    "clean": "pnpm -s clean:mod cjs && pnpm -s cjs:bundle:clean && pnpm -s clean:mod mjs && pnpm -s clean:dir bundle",
    "compile-cjs": "pnpm -s cjs:compile",
    "compile-mjs": "pnpm -s mjs:compile",
    "build-cjs": "pnpm -s cjs:build",
    "build-mjs": "pnpm -s mjs:build",
    "make-cjs-components": "pnpm -s cjs:components:make && pnpm -s cjs:bundle:finalize",
    "make-mjs-components": "pnpm -s mjs:components:make",
    "make-one": "make() { components/bin/makeAll --no-subdirs $3 $4 --${2:-mjs} components/${2-:mjs}/$1; }; make",
    "make-components": "pnpm -s make-mjs-components",
    "compile": "pnpm -s compile-mjs",
    "build": "pnpm -s build-mjs",
    "build-all": "pnpm -s build-mjs ; echo ; pnpm -s build-cjs"
  },
  "devDependencies": {
    "@eslint/js": "^9.28.0",
    "@xmldom/xmldom": "^0.8.10",
    "copyfiles": "^2.4.1",
    "diff": "^5.2.0",
    "eslint": "^9.28.0",
    "eslint-formatter-unix": "^8.40.0",
    "eslint-plugin-jsdoc": "^48.11.0",
    "eslint-plugin-prettier": "^5.4.1",
    "husky": "^9.1.7",
    "lint-staged": "^15.5.2",
    "prettier": "^3.5.3",
    "rimraf": "^5.0.10",
    "terser-webpack-plugin": "^5.3.14",
    "typescript": "^5.8.3",
    "typescript-eslint": "^8.33.1",
    "typescript-tools": "^0.3.1",
    "webpack": "^5.99.9",
    "webpack-cli": "^5.1.4",
    "wicked-good-xpath": "^1.3.0",
    "xslt3": "^2.7.0"
  },
  "lint-staged": {
    "ts/**/*.ts": [
      "pnpm format:fix",
      "pnpm lint:fix"
    ]
  },
  "dependencies": {
    "@mathjax/mathjax-newcm-font": "4.0.0-rc.1",
    "mhchemparser": "^4.2.1",
    "mj-context-menu": "^0.9.1",
<<<<<<< HEAD
    "speech-rule-engine": "5.0.0-alpha.4"
=======
    "speech-rule-engine": "5.0.0-alpha.5",
    "wicked-good-xpath": "^1.3.0"
>>>>>>> 9456d48b
  }
}<|MERGE_RESOLUTION|>--- conflicted
+++ resolved
@@ -170,11 +170,6 @@
     "@mathjax/mathjax-newcm-font": "4.0.0-rc.1",
     "mhchemparser": "^4.2.1",
     "mj-context-menu": "^0.9.1",
-<<<<<<< HEAD
-    "speech-rule-engine": "5.0.0-alpha.4"
-=======
-    "speech-rule-engine": "5.0.0-alpha.5",
-    "wicked-good-xpath": "^1.3.0"
->>>>>>> 9456d48b
+    "speech-rule-engine": "5.0.0-alpha.5"
   }
 }