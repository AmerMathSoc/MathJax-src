--- conflicted
+++ resolved
@@ -19,12 +19,7 @@
     "tslint": "^3.15.0",
     "tslint-jsdoc-rules": "*",
     "tslint-unix-formatter": "*",
-<<<<<<< HEAD
     "typescript-tools": "^0.3.1",
-    "typedoc": "^0.9.0"
-=======
-    "typescript-tools": "^0.3.1"
->>>>>>> 06b3ff61
   },
   "repository": {
     "type": "git",
