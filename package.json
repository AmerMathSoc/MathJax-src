{
  "name": "mathjax-full",
  "version": "3.0.5",
  "description": "Beautiful math in all browsers. MathJax is an open-source JavaScript display engine for LaTeX, MathML, and AsciiMath notation that works in all browsers. This package includes the source code as well as the packaged components.",
  "license": "Apache-2.0",
  "main": "components/src/node-main/node-main.js",
  "files": [
    "/es5",
    "/js",
    "/ts",
    "/components",
    "LICENSE",
    "README.md",
    "CONTRIBUTING.md",
    "tsconfig.json",
    "tslint.json"
  ],
  "repository": {
    "type": "git",
    "url": "https://github.com/mathjax/Mathjax-src/"
  },
  "keywords": [
    "MathJax",
    "math",
    "svg",
    "HTML",
    "MathML",
    "TeX",
    "AsciiMath"
  ],
  "scripts": {
    "clean:js": "npx rimraf js",
    "clean:es5": "npx rimraf es5",
    "clean:lib": "npx rimraf 'components/src/**/lib'",
    "clean": "npm run --silent clean:js && npm run --silent clean:es5 && npm run --silent clean:lib",
    "copy:mhchem": "npx copyfiles -u 1 'ts/input/tex/mhchem/mhchem_parser*' js",
    "copy:mj2": "npx copyfiles -u 1 'ts/input/asciimath/mathjax2/**/*' js",
    "precompile": "npm run --silent clean:js",
    "compile": "npx tsc",
    "postcompile": "npm run --silent copy:mhchem && npm run --silent copy:mj2",
    "premake-components": "npm run --silent clean:es5 && npm run --silent clean:lib",
    "make-components": "cd components && node bin/makeAll src | grep 'Building\\|Webpacking\\|Copying\\|npx'"
  },
  "devDependencies": {
    "@babel/core": "^7.9.0",
    "@babel/preset-env": "^7.9.5",
    "babel-loader": "^8.1.0",
    "copyfiles": "^2.2.0",
    "diff": "^4.0.2",
    "rimraf": "^3.0.2",
    "tape": "^4.13.2",
    "tslint": "^6.1.1",
    "tslint-jsdoc-rules": "^0.2.0",
    "tslint-unix-formatter": "^0.2.0",
    "typescript": "~3.8.3",
    "typescript-tools": "^0.3.1",
    "uglifyjs-webpack-plugin": "^2.2.0",
    "webpack": "^4.42.1",
    "webpack-cli": "^3.3.11"
  },
  "dependencies": {
    "esm": "^3.2.25",
<<<<<<< HEAD
    "mj-context-menu": "^0.5.2",
=======
    "mj-context-menu": "^0.5.3",
>>>>>>> 2e8dc3c7
    "speech-rule-engine": "^3.0.0-beta.10"
  }
}<|MERGE_RESOLUTION|>--- conflicted
+++ resolved
@@ -60,11 +60,7 @@
   },
   "dependencies": {
     "esm": "^3.2.25",
-<<<<<<< HEAD
-    "mj-context-menu": "^0.5.2",
-=======
     "mj-context-menu": "^0.5.3",
->>>>>>> 2e8dc3c7
     "speech-rule-engine": "^3.0.0-beta.10"
   }
 }