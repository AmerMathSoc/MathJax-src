{
  "name": "mathjax-full",
  "version": "4.0.0-beta.7",
  "description": "Beautiful and accessible math in all browsers. MathJax is an open-source JavaScript display engine for LaTeX, MathML, and AsciiMath notation that works in all browsers and in server-side node applications. This package includes the source code as well as the packaged components.",
  "keywords": [
    "MathJax",
    "math",
    "svg",
    "HTML",
    "MathML",
    "TeX",
    "AsciiMath"
  ],
  "license": "Apache-2.0",
  "maintainers": [
    "MathJax Consortium <info@mathjax.org> (http://www.mathjax.org)"
  ],
  "bugs": {
    "url": "http://github.com/mathjax/MathJax/issues"
  },
  "repository": {
    "type": "git",
    "url": "https://github.com/mathjax/Mathjax-src/"
  },
  "type": "module",
  "main": "components/mjs/node-main/node-main.js",
  "exports": {
    ".": {
      "import": "./bundle/node-main.mjs",
      "require": "./bundle/node-main.cjs"
    },
    "./source": {
      "import": "./components/mjs/node-main/node-main.mjs",
      "require": "./components/cjs/node-main/node-main.cjs"
    },
    "./js/*": {
      "import": "./mjs/*",
      "require": "./cjs/*"
    },
    "./components/src/*": {
      "import": "./components/mjs/*",
      "require": "./components/cjs/*"
    },
    "./require.mjs": "./bundle/require.mjs",
    "./es5/*": "./bundle/*",
    "./*": "./*"
  },
  "imports": {
    "#js/*": "mathjax-full/mjs/*",
    "#source/*": "mathjax-full/components/mjs/*",
    "#root/*": "mathjax-full/mjs/components/mjs/*",
    "#menu/*": "mj-context-menu/js/*",
    "#sre/*": "speech-rule-engine/js/*",
    "#mhchem/*": "mhchemparser/esm/*",
<<<<<<< HEAD
    "#default-font/*": "mathjax-newcm-font/js/*"
=======
    "#default-font/*": "@mathjax/mathjax-newcm-font/mjs/*"
>>>>>>> 11e48638
  },
  "files": [
    "/bundle",
    "/cjs",
    "/mjs",
    "/ts",
    "/components",
    "LICENSE",
    "README.md",
    "CONTRIBUTING.md",
    "tsconfig*"
  ],
  "scripts": {
    "=============================================================================== code hygene": "",
    "lint": "check() { eslint ${1:-ts/}; }; check",
    "lint:fix": "fix() { eslint --fix ${1:-ts/}; -- format unix}; fix",
    "format": "check() { prettier --check ${1:-\"ts/**/*.{ts,tsx}\"}; }; check",
    "format:fix": "fix() { prettier --write ${1:-\"ts/**/*.{ts,tsx}\"}; }; fix",
    "=============================================================================== clean": "",
    "clean:dir": "clean() { pnpm -s log:single \"Cleaning $1 directory\"; pnpm rimraf $1; }; clean",
    "clean:lib": "clean() { pnpm -s log:single \"Cleaning $1 component libs\"; pnpm rimraf -g components/$1'/**/lib'; }; clean",
    "clean:mod": "clean() { pnpm -s log:comp \"Cleaning $1 module\"; pnpm -s clean:dir $1 && pnpm -s clean:lib $1; }; clean",
    "=============================================================================== copy": "",
    "copy:assets": "pnpm -s log:comp 'Copying assets'; copy() { pnpm -s copy:mj2 $1 && pnpm -s copy:mml3 $1 && pnpm -s copy:html $1; }; copy",
    "copy:html": "copy() { pnpm -s log:single 'Copying worker html file'; pnpm copyfiles -u 1 'ts/a11y/sre/*.html' 'ts/a11y/sre/require.*' $1; }; copy",
    "copy:mj2": "copy() { pnpm -s log:single 'Copying legacy code AsciiMath'; pnpm copyfiles -u 1 'ts/input/asciimath/legacy/**/*' $1; }; copy",
    "copy:mml3": "copy() { pnpm -s log:single 'Copying legacy code MathML3'; pnpm copyfiles -u 1 ts/input/mathml/mml3/mml3.sef.json $1; }; copy",
    "copy:pkg": "copy() { pnpm -s log:single \"Copying package.json to $1\"; pnpm copyfiles -u 2 components/bin/package.json $1; }; copy",
    "=============================================================================== log": "",
    "log:comp": "log() { echo \\\\033[32m$1\\\\033[0m; }; log",
    "log:header": "log() { echo '============='; echo $1; echo '============='; }; log",
    "log:single": "log() { echo \\\\033[34m--$1\\\\033[0m; }; log",
    "=============================================================================== cjs": "",
    "cjs:build": "pnpm -s log:header 'Building cjs'; pnpm -s cjs:src:build && pnpm -s cjs:components:build",
    "cjs:bundle:clean": "pnpm clean:dir bundle-cjs",
    "cjs:bundle:finalize": "pnpm -s log:single 'Finalize cjs bundle'; echo '{\n  \"type\": \"commonjs\"\n}' > bundle-cjs/package.json;",
    "cjs:compile": "pnpm -s cjs:copy:components && pnpm -s cjs:copy:ts && pnpm -s cjs:compile:tsc",
    "cjs:compile:tsc": "pnpm -s log:single 'Compiling cjs typescript files' && pnpm tsc --project tsconfig/worker-cjs.json && pnpm tsc --project tsconfig/cjs.json",
    "cjs:components:build": "pnpm -s log:comp 'Building cjs components'; pnpm -s cjs:components:src:build && pnpm clean:dir bundle-cjs && pnpm -s cjs:components:make --build",
    "cjs:components:clean": "pnpm -s log:single \"Cleaning cjs components\"; pnpm rimraf components/cjs",
    "cjs:components:compile": "pnpm -s log:single 'Compiling component files'; pnpm tsc --project tsconfig/components.json",
    "cjs:components:copy": "pnpm copyfiles -u 2 -e 'components/mjs/**/*.js' 'components/mjs/**/*' components/cjs",
    "cjs:components:finalize": "pnpm -s log:comp 'Finalize cjs components'; pnpm -s cjs:components:copy && pnpm -s copy:pkg components/cjs && pnpm -s clean:lib cjs",
    "cjs:components:make": "make() { pnpm -s log:single 'Making cjs components'; components/bin/makeAll --cjs --terse --bundle-cjs $1 components/cjs; }; make",
    "cjs:components:src:build": "pnpm -s log:comp 'Building cjs components sources'; pnpm cjs:components:clean && pnpm cjs:components:compile && pnpm cjs:components:finalize",
    "cjs:src:build": "pnpm -s log:comp 'Building cjs sources'; pnpm -s link:full && pnpm clean:dir cjs && pnpm -s cjs:compile && pnpm -s copy:assets cjs && pnpm -s copy:pkg cjs",
    "cjs:copy:components": "pnpm -s log:single 'Moving cjs files from components' && pnpm copyfiles -u 2 'components/mjs/**/*.cjs' 'components/mjs/**/*.d.cts' components/cjs",
    "cjs:copy:ts": "pnpm -s log:single 'Moving cjs files from ts' && pnpm copyfiles -u 1 'ts/**/*.cjs' cjs",
    "=============================================================================== mjs": "",
    "mjs:build": "pnpm -s log:header 'Building mjs'; pnpm -s mjs:src:build && pnpm -s mjs:components:build",
    "mjs:bundle:finalize": "pnpm -s log:single 'Finalize mjs bundle'; echo '{\n  \"type\": \"commonjs\"\n}' > bundle/package.json;",
    "mjs:compile": "pnpm -s log:single 'Compiling mjs typescript files'; pnpm tsc --project tsconfig/mjs.json && pnpm tsc --project tsconfig/worker.json",
    "mjs:components:build": "pnpm -s log:comp 'Compiling mjs component files'; pnpm clean:lib mjs && pnpm clean:dir bundle && pnpm mjs:components:make && pnpm mjs:bundle:finalize",
    "mjs:components:make": "pnpm -s log:single 'Making mjs components'; components/bin/makeAll --mjs --terse components/mjs",
    "mjs:src:build": "pnpm -s log:comp 'Building mjs sources'; pnpm -s link:full && pnpm -s clean:dir mjs && pnpm -s mjs:compile && pnpm -s copy:assets mjs",
    "=============================================================================== mml3": "",
    "mml3:make:xslt": "pnpm xslt3 -t -xsl:/tmp/mml3.xsl -export:ts/input/mathml/mml3/mml3.sef.json -nogo",
    "mml3:post:xslt": "pnpm rimraf /tmp/mml3.xsl",
    "mml3:pre:xslt": "grep '^\\s*\\(<\\|or\\|xmlns\\|excl\\|\">\\)' ts/input/mathml/mml3/mml3.ts > /tmp/mml3.xsl",
    "mml3-xslt": "pnpm -s mml3:pre:xslt && pnpm -s mml3:make:xslt && pnpm -s mml3:post:xslt",
    "=============================================================================== misc": "",
    "lab:sre": "pnpm -s log:single 'Making lab/sre'; node components/bin/makeAll --terse lab/build",
    "link:full": "pnpm -s log:single 'Setting symbolic link'; node components/bin/link-full",
    "use-cjs": "echo '{\n  \"extends\": \"./tsconfig/cjs.json\"\n}' > tsconfig.json",
    "use-mjs": "echo '{\n  \"extends\": \"./tsconfig/mjs.json\"\n}' > tsconfig.json",
    "=============================================================================== aliases": "",
    "test": "cd testsuite && pnpm -s test --",
    "clean": "pnpm -s clean:mod cjs && pnpm -s cjs:bundle:clean && pnpm -s clean:mod mjs && pnpm -s clean:dir bundle",
    "compile-cjs": "pnpm -s cjs:compile",
    "compile-mjs": "pnpm -s mjs:compile",
    "build-cjs": "pnpm -s cjs:build",
    "build-mjs": "pnpm -s mjs:build",
    "make-cjs-components": "pnpm -s cjs:components:make && pnpm -s cjs:bundle:finalize",
    "make-mjs-components": "pnpm -s mjs:components:make",
    "make-one": "make() { components/bin/makeAll --no-subdirs $3 $4 --${2:-mjs} components/${2-:mjs}/$1; }; make",
    "make-components": "pnpm -s make-mjs-components",
    "compile": "pnpm -s compile-mjs",
    "build": "pnpm -s build-mjs",
    "build-all": "pnpm -s build-mjs ; echo ; pnpm -s build-cjs"
  },
  "devDependencies": {
    "copyfiles": "^2.4.1",
    "diff": "^5.2.0",
    "eslint": "^9.7.0",
    "eslint-formatter-unix": "^8.40.0",
    "eslint-plugin-jsdoc": "^48.11.0",
    "eslint-plugin-prettier": "^5.2.1",
    "husky": "^9.1.5",
    "lint-staged": "^15.2.10",
    "prettier": "^3.3.3",
    "rimraf": "^5.0.5",
    "terser-webpack-plugin": "^5.3.10",
    "typescript": "^5.4.5",
    "typescript-eslint": "^8.0.0",
    "typescript-tools": "^0.3.1",
    "webpack": "^5.91.0",
    "webpack-cli": "^5.1.4",
    "xslt3": "^2.6.0"
  },
  "lint-staged": {
    "ts/**/*.ts": [
      "pnpm format:fix",
      "pnpm lint:fix"
    ]
  },
  "dependencies": {
    "@mathjax/mathjax-newcm-font": "0.4.0-beta.8",
    "@xmldom/xmldom": "^0.8.10",
    "mhchemparser": "^4.2.1",
    "mj-context-menu": "^0.9.1",
    "speech-rule-engine": "^4.1.0-beta.11",
    "wicked-good-xpath": "^1.3.0"
  }
}<|MERGE_RESOLUTION|>--- conflicted
+++ resolved
@@ -52,11 +52,7 @@
     "#menu/*": "mj-context-menu/js/*",
     "#sre/*": "speech-rule-engine/js/*",
     "#mhchem/*": "mhchemparser/esm/*",
-<<<<<<< HEAD
-    "#default-font/*": "mathjax-newcm-font/js/*"
-=======
     "#default-font/*": "@mathjax/mathjax-newcm-font/mjs/*"
->>>>>>> 11e48638
   },
   "files": [
     "/bundle",
