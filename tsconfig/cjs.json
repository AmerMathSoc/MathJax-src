{
  "extends": "./common.json",
  "compilerOptions": {
    "target": "ES5",
    "outDir": "../cjs",
    "module": "CommonJS",
    "paths": {
      "#js/*": ["../cjs/*"],
      "#source/*": ["../components/cjs/*"],
      "#root/*": ["../ts/components/cjs/*"],
      "#menu/*": ["../node_modules/mj-context-menu/cjs/*"],
      "#sre/*": ["../node_modules/speech-rule-engine/cjs/*"],
      "#mhchem/*": ["../node_modules/mhchemparser/dist/*"],
<<<<<<< HEAD
      "#default-font/*": ["../node_modules/mathjax-newcm-font/cjs/*"]
=======
      "#default-font/*": ["../node_modules/@mathjax/mathjax-newcm-font/cjs/*"]
>>>>>>> 11e48638
    }
  },
  "exclude": [
    "../ts/**/mjs/*",
    "../ts/util/asyncLoad/esm.ts",
    "../ts/a11y/sre/speech-worker.ts"
  ]
}<|MERGE_RESOLUTION|>--- conflicted
+++ resolved
@@ -11,11 +11,7 @@
       "#menu/*": ["../node_modules/mj-context-menu/cjs/*"],
       "#sre/*": ["../node_modules/speech-rule-engine/cjs/*"],
       "#mhchem/*": ["../node_modules/mhchemparser/dist/*"],
-<<<<<<< HEAD
-      "#default-font/*": ["../node_modules/mathjax-newcm-font/cjs/*"]
-=======
       "#default-font/*": ["../node_modules/@mathjax/mathjax-newcm-font/cjs/*"]
->>>>>>> 11e48638
     }
   },
   "exclude": [
