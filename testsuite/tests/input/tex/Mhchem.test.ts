--- conflicted
+++ resolved
@@ -1,12 +1,7 @@
-<<<<<<< HEAD
 import { afterAll, beforeEach, describe, it } from '@jest/globals';
 import { getTokens, toXmlMatch, setupTex, tex2mml } from '#helpers';
-=======
-import { beforeEach, describe, it } from '@jest/globals';
-import { toXmlMatch, setupTex, tex2mml } from '#helpers';
 import '#js/input/tex/mhchem/MhchemConfiguration';
 import '#js/input/tex/ams/AmsConfiguration';
->>>>>>> 20f46745
 
 beforeEach(() => setupTex(['base', 'mhchem']));
 
