--- conflicted
+++ resolved
@@ -1,12 +1,7 @@
-<<<<<<< HEAD
 import { afterAll, beforeEach, describe, it } from '@jest/globals';
 import { getTokens, toXmlMatch, setupTex, tex2mml } from '#helpers';
-=======
-import { beforeEach, describe, it } from '@jest/globals';
-import { toXmlMatch, setupTex, tex2mml } from '#helpers';
 import '#js/input/tex/physics/PhysicsConfiguration';
 
->>>>>>> 20f46745
 
 beforeEach(() => setupTex(['base', 'physics']));
 
@@ -11703,9 +11698,6 @@
     ));
 });
 
-<<<<<<< HEAD
-afterAll(() => getTokens('physics'));
-=======
 describe('Physics Errors', () => {
   it('MissingArgFor Quantity', () =>
     toXmlMatch(
@@ -11789,4 +11781,5 @@
     </math>`
     ));
 });
->>>>>>> 20f46745
+
+afterAll(() => getTokens('physics'));