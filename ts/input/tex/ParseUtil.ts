/*************************************************************
 *
 *  Copyright (c) 2009-2017 The MathJax Consortium
 *
 *  Licensed under the Apache License, Version 2.0 (the "License");
 *  you may not use this file except in compliance with the License.
 *  You may obtain a copy of the License at
 *
 *      http://www.apache.org/licenses/LICENSE-2.0
 *
 *  Unless required by applicable law or agreed to in writing, software
 *  distributed under the License is distributed on an "AS IS" BASIS,
 *  WITHOUT WARRANTIES OR CONDITIONS OF ANY KIND, either express or implied.
 *  See the License for the specific language governing permissions and
 *  limitations under the License.
 */


/**
 * @fileoverview A namespace for utility functions for the TeX Parser.
 *
 * @author v.sorge@mathjax.org (Volker Sorge)
 */

import {TEXCLASS, MmlNode} from '../../core/MmlTree/MmlNode.js';
import {EnvList} from './StackItem.js';
import {ArrayItem} from './base/BaseItems.js';
import ParseOptions from './ParseOptions.js';
import NodeUtil from './NodeUtil.js';
import TexParser from './TexParser.js';
import TexError from './TexError.js';
import {entities} from '../../util/Entities.js';
<<<<<<< HEAD
import {em} from '../../util/lengths.js';
=======
import {MmlMunderover} from '../../core/MmlTree/MmlNodes/munderover.js';
>>>>>>> 88fed2ff


namespace ParseUtil {

  // TODO (VS): Combine some of this with lengths in util.
  const emPerInch = 7.2;
  const pxPerInch = 72;
  // Note, the following are TeX CM font values.
  const UNIT_CASES: {[key: string]: ((m: number) => number)}  = {
    'em': m => m,
    'ex': m => m * .43,
    'pt': m => m / 10,                    // 10 pt to an em
    'pc': m => m * 1.2,                   // 12 pt to a pc
    'px': m => m * emPerInch / pxPerInch,
    'in': m => m * emPerInch,
    'cm': m => m * emPerInch / 2.54, // 2.54 cm to an inch
    'mm': m => m * emPerInch / 25.4, // 10 mm to a cm
    'mu': m => m / 18,
  };
  const num = '([-+]?([.,]\\d+|\\d+([.,]\\d*)?))';
  const unit = '(pt|em|ex|mu|px|mm|cm|in|pc)';
  const dimenEnd = RegExp('^\\s*' + num + '\\s*' + unit + '\\s*$');
  const dimenRest = RegExp('^\\s*' + num + '\\s*' + unit + ' ?');


  /**
   * Matches for a dimension argument.
   * @param {string} dim The argument.
   * @param {boolean} rest Allow for trailing garbage in the dimension string.
   * @return {[string, string, number]} The match result as (Anglosaxon) value,
   *     unit name, length of matched string. The latter is interesting in the
   *     case of trailing garbage.
   */
  export function matchDimen(
    dim: string, rest: boolean = false): [string, string, number] {
      let match = dim.match(rest ? dimenRest : dimenEnd);
      return match ?
        muReplace([match[1].replace(/,/, '.'), match[4], match[0].length]) :
        [null, null, 0];
  }


  /**
   * Transforms mu dimension to em if necessary.
   * @param {[string, string, number]} [value, unit, length] The dimension triple.
   * @return {[string, string, number]} [value, unit, length] The transformed triple.
   */
  function muReplace([value, unit, length]: [string, string, number]): [string, string, number] {
    if (unit !== 'mu') {
      return [value, unit, length];
    }
    let em = Em(UNIT_CASES[unit](parseFloat(value || '1')));
    return [em.slice(0, -2), 'em', length];
  }


  /**
   * Convert a dimension string into standard em dimension.
   * @param {string} dim The attribute string.
   * @return {number} The numerical value.
   */
  export function dimen2em(dim: string): number {
    let [value, unit] = matchDimen(dim);
    let m = parseFloat(value || '1');
    let func = UNIT_CASES[unit];
    return func ? func(m) : 0;
  }


  /**
   * Turns a number into an em value.
   * @param {number} m The number.
   * @return {string} The em dimension string.
   */
  export function Em(m: number): string {
<<<<<<< HEAD
    return em(m);
  }


  /**
   * Takes an array of numbers and returns a space-separated string of em values.
   * @param {number[]} W  The widths to be turned into em values
   * @return {string}     The numbers with em units, separated by spaces.
   */
  export function cols(...W: number[]): string {
    return W.map(n => Em(n)).join(' ');
=======
    if (Math.abs(m) < .0006) {
      return '0em';
    }
    return m.toFixed(3).replace(/\.?0+$/, '') + 'em';
>>>>>>> 88fed2ff
  }


  /**
   * Create an mrow that has stretchy delimiters at either end, as needed
   * @param {ParseOptions} configuration Current parse options.
   * @param {string} open The opening fence.
   * @param {MmlNode} mml The enclosed node.
   * @param {string} close The closing fence.
   * @param {string=} big Bigg command.
   */
  export function fenced(configuration: ParseOptions, open: string, mml: MmlNode,
                         close: string, big: string = '', color: string = '') {
    // @test Fenced, Fenced3
    let nf = configuration.nodeFactory;
    let mrow = nf.create('node', 'mrow', [],
                         {open: open, close: close, texClass: TEXCLASS.INNER});
    let mo;
    if (big) {
      mo = new TexParser('\\' + big + 'l' + open, configuration.parser.stack.env, configuration).mml();
    } else {
      let openNode = nf.create('text', open);
      mo = nf.create('node', 'mo', [],
                     {fence: true, stretchy: true, symmetric: true, texClass: TEXCLASS.OPEN},
                     openNode);
    }
    NodeUtil.appendChildren(mrow, [mo, mml]);
    if (big) {
      mo = new TexParser('\\' + big + 'r' + close, configuration.parser.stack.env, configuration).mml();
    } else {
      let closeNode = nf.create('text', close);
      mo = nf.create('node', 'mo', [],
                     {fence: true, stretchy: true, symmetric: true, texClass: TEXCLASS.CLOSE},
                     closeNode);
    }
    color && mo.attributes.set('mathcolor', color);
    NodeUtil.appendChildren(mrow, [mo]);
    return mrow;
  }


  /**
   *  Create an mrow that has \\mathchoice using \\bigg and \\big for the delimiters.
   * @param {ParseOptions} configuration The current parse options.
   * @param {string} open The opening fence.
   * @param {MmlNode} mml The enclosed node.
   * @param {string} close The closing fence.
   * @return {MmlNode} The mrow node.
   */
  export function fixedFence(configuration: ParseOptions, open: string,
                             mml: MmlNode, close: string): MmlNode {
    // @test Choose, Over With Delims, Above with Delims
    let mrow = configuration.nodeFactory.create('node',
      'mrow', [], {open: open, close: close, texClass: TEXCLASS.ORD});
    if (open) {
      NodeUtil.appendChildren(mrow, [mathPalette(configuration, open, 'l')]);
    }
    if (NodeUtil.isType(mml, 'mrow')) {
      NodeUtil.appendChildren(mrow, NodeUtil.getChildren(mml));
    } else {
      NodeUtil.appendChildren(mrow, [mml]);
    }
    if (close) {
      NodeUtil.appendChildren(mrow, [mathPalette(configuration, close, 'r')]);
    }
    return mrow;
  }


  /**
   * Generates a mathchoice element for fences. These will be resolved later,
   * once the position, and therefore size, of the of the fenced expression is
   * known.
   * @param {ParseOptions} configuration The current parse otpions.
   * @param {string} fence The fence.
   * @param {string} side The side of the fence (l or r).
   * @return {MmlNode} The mathchoice node.
   */
  export function mathPalette(configuration: ParseOptions, fence: string,
                              side: string): MmlNode  {
    if (fence === '{' || fence === '}') {
      fence = '\\' + fence;
    }
    let D = '{\\bigg' + side + ' ' + fence + '}';
    let T = '{\\big' + side + ' ' + fence + '}';
    return new TexParser('\\mathchoice' + D + T + T + T, {}, configuration).mml();
  }


  /**
   * If the initial child, skipping any initial space or
   * empty braces (TeXAtom with child being an empty inferred row),
   * is an <mo>, precede it by an empty <mi> to force the <mo> to
   * be infix.
   * @param {ParseOptions} configuration The current parse options.
   * @param {MmlNode[]} nodes The row of nodes to scan for an initial <mo>
   */
  export function fixInitialMO(configuration: ParseOptions, nodes: MmlNode[]) {
    for (let i = 0, m = nodes.length; i < m; i++) {
      let child = nodes[i];
      if (child && (!NodeUtil.isType(child, 'mspace') &&
                    (!NodeUtil.isType(child, 'TeXAtom') ||
                     (NodeUtil.getChildren(child)[0] &&
                      NodeUtil.getChildren(NodeUtil.getChildren(child)[0]).length)))) {
        if (NodeUtil.isEmbellished(child) ||
            (NodeUtil.isType(child, 'TeXAtom') && NodeUtil.getTexClass(child) === TEXCLASS.REL)) {
          let mi = configuration.nodeFactory.create('node', 'mi');
          nodes.unshift(mi);
        }
        break;
      }
    }
  }


  /**
   * Break up a string into text and math blocks.
   * @param {TexParser} parser The calling parser.
   * @param {string} text The text in the math expression to parse.
   * @param {number|string=} level The scriptlevel.
   * @param {string} font The mathvariant to use
   * @return {MmlNode[]} The nodes corresponding to the internal math expression.
   */
  export function internalMath(parser: TexParser, text: string,
                               level?: number | string, font?: string): MmlNode[] {
    if (parser.configuration.options.internalMath) {
      return parser.configuration.options.internalMath(parser, text, level, font);
    }
    let mathvariant = font || parser.stack.env.font;
    let def = (mathvariant ? {mathvariant} : {});
    let mml: MmlNode[] = [], i = 0, k = 0, c, node, match = '', braces = 0;
    if (text.match(/\\?[${}\\]|\\\(|\\(eq)?ref\s*\{/)) {
      while (i < text.length) {
        c = text.charAt(i++);
        if (c === '$') {
          if (match === '$' && braces === 0) {
            // @test Interspersed Text
            node = parser.create(
              'node', 'TeXAtom',
              [(new TexParser(text.slice(k, i - 1), {}, parser.configuration)).mml()]);
            mml.push(node);
            match = '';
            k = i;
          } else if (match === '') {
            // @test Interspersed Text
            if (k < i - 1) {
              // @test Interspersed Text
              mml.push(internalText(parser, text.slice(k, i - 1), def));
            }
            match = '$';
            k = i;
          }
        } else if (c === '{' && match !== '') {
          // @test Mbox Mbox, Mbox Math
          braces++;
        } else if (c === '}') {
          // @test Mbox Mbox, Mbox Math
          if (match === '}' && braces === 0) {
            // @test Mbox Eqref, Mbox Math
            let atom = (new TexParser(text.slice(k, i), {}, parser.configuration)).mml();
            node = parser.create('node', 'TeXAtom', [atom], def);
            mml.push(node);
            match = '';
            k = i;
          } else if (match !== '') {
            // @test Mbox Math, Mbox Mbox
            if (braces) {
              // @test Mbox Math, Mbox Mbox
              braces--;
            }
          }
        } else if (c === '\\') {
          // @test Mbox Eqref, Mbox CR
          if (match === '' && text.substr(i).match(/^(eq)?ref\s*\{/)) {
            // @test Mbox Eqref
            let len = ((RegExp as any)['$&'] as string).length;
            if (k < i - 1) {
              // @test Mbox Eqref
              mml.push(internalText(parser, text.slice(k, i - 1), def));
            }
            match = '}';
            k = i - 1;
            i += len;
          } else {
            // @test Mbox CR, Mbox Mbox
            c = text.charAt(i++);
            if (c === '(' && match === '') {
              // @test Mbox Internal Display
              if (k < i - 2) {
                // @test Mbox Internal Display
                mml.push(internalText(parser, text.slice(k, i - 2), def));
              }
              match = ')'; k = i;
            } else if (c === ')' && match === ')' && braces === 0) {
              // @test Mbox Internal Display
              node = parser.create(
                'node', 'TeXAtom',
                [(new TexParser(text.slice(k, i - 2), {}, parser.configuration)).mml()]);
              mml.push(node);
              match = '';
              k = i;
            } else if (c.match(/[${}\\]/) && match === '')  {
              // @test Mbox CR
              i--;
              text = text.substr(0, i - 1) + text.substr(i); // remove \ from \$, \{, \}, or \\
            }
          }
        }
      }
      if (match !== '') {
        // @test Internal Math Error
        throw new TexError('MathNotTerminated', 'Math not terminated in text box');
      }
    }
    if (k < text.length) {
      // @test Interspersed Text, Mbox Mbox
      mml.push(internalText(parser, text.slice(k), def));
    }
    if (level != null) {
      // @test Label, Fbox, Hbox
      mml = [parser.create('node', 'mstyle', mml, {displaystyle: false, scriptlevel: level})];
    } else if (mml.length > 1) {
      // @test Interspersed Text
      mml = [parser.create('node', 'mrow', mml)];
    }
    return mml;
  }


  /**
   * Parses text internal to boxes or labels.
   * @param {TexParser} parser The current tex parser.
   * @param {string} text The text to parse.
   * @param {EnvList} def The attributes of the text node.
   * @return {MmlNode} The text node.
   */
  export function internalText(parser: TexParser, text: string, def: EnvList): MmlNode {
    // @test Label, Fbox, Hbox
    text = text.replace(/^\s+/, entities.nbsp).replace(/\s+$/, entities.nbsp);
    let textNode = parser.create('text', text);
    return parser.create('node', 'mtext', [], def, textNode);
  }

  /**
   * Create an munderover node with the given script position.
   * @param {TexParser} parser   The current TeX parser.
   * @param {MmlNode} base       The base node.
   * @param {MmlNode} script     The under- or over-script.
   * @param {string} pos         Either 'over' or 'under'.
   * @param {boolean} stack      True if super- or sub-scripts should stack.
   * @return {MmlNode}           The generated node (MmlMunderover or TeXAtom)
   */
  export function underOver(parser: TexParser, base: MmlNode, script: MmlNode, pos: string, stack: boolean): MmlNode {
    // @test Overline
    const symbol = NodeUtil.getForm(base);
    if ((symbol && symbol[3] && symbol[3]['movablelimits']) || NodeUtil.getProperty(base, 'movablelimits')) {
      // @test Overline Sum
      NodeUtil.setProperties(base, {'movablelimits': false});
    }
    if (NodeUtil.isType(base, 'munderover') && NodeUtil.isEmbellished(base)) {
      // @test Overline Limits
      NodeUtil.setProperties(NodeUtil.getCoreMO(base), {lspace: 0, rspace: 0});
      const mo = parser.create('node', 'mo', [], {rspace: 0});
      base = parser.create('node', 'mrow', [mo, base]);
      // TODO? add an empty <mi> so it's not embellished any more
    }
    const mml = parser.create('node', 'munderover', [base]) as MmlMunderover;
    NodeUtil.setChild(mml, pos === 'over' ?  mml.over : mml.under, script);
    let node: MmlNode = mml;
    if (stack) {
      // @test Overbrace 1 2 3, Underbrace, Overbrace Op 1 2
      node = parser.create('node', 'TeXAtom', [mml], {texClass: TEXCLASS.OP, movesupsub: true});
    }
    NodeUtil.setProperty(node, 'subsupOK', true);
    return node;
  }

  /**
   * Trim spaces from a string.
   * @param {string} text The string to clean.
   * @return {string} The string with leading and trailing whitespace removed.
   */
  export function trimSpaces(text: string): string {
    if (typeof(text) !== 'string') {
      return text;
    }
    let TEXT = text.trim();
    if (TEXT.match(/\\$/) && text.match(/ $/)) {
      TEXT += ' ';
    }
    return TEXT;
  }


  /**
   * Sets alignment in array definitions.
   * @param {ArrayItem} array The array item.
   * @param {string} align The alignment string.
   * @return {ArrayItem} The altered array item.
   */
  export function setArrayAlign(array: ArrayItem, align: string): ArrayItem {
    // @test Array1, Array2, Array Test
    align = ParseUtil.trimSpaces(align || '');
    if (align === 't') {
      array.arraydef.align = 'baseline 1';
    } else if (align === 'b') {
      array.arraydef.align = 'baseline -1';
    } else if (align === 'c') {
      array.arraydef.align = 'axis';
    } else if (align) {
      array.arraydef.align = align;
    } // FIXME: should be an error?
    return array;
  }


  /**
   * Replace macro parameters with their values.
   * @param {TexParser} parser The current TeX parser.
   * @param {string[]} args A list of arguments for macro parameters.
   * @param {string} str The macro parameter string.
   * @return {string} The string with all parameters replaced by arguments.
   */
  export function substituteArgs(parser: TexParser, args: string[],
                                 str: string): string {
    let text = '';
    let newstring = '';
    let i = 0;
    while (i < str.length) {
      let c = str.charAt(i++);
      if (c === '\\') {
        text += c + str.charAt(i++);
      }
      else if (c === '#') {
        c = str.charAt(i++);
        if (c === '#') {
          text += c;
        } else {
          if (!c.match(/[1-9]/) || parseInt(c, 10) > args.length) {
            throw new TexError('IllegalMacroParam',
                                'Illegal macro parameter reference');
          }
          newstring = addArgs(parser, addArgs(parser, newstring, text),
                              args[parseInt(c, 10) - 1]);
          text = '';
        }
      } else {
        text += c;
      }
    }
    return addArgs(parser, newstring, text);
  }


  /**
   * Adds a new expanded argument to an already macro parameter string.  Makes
   * sure that macros are followed by a space if their names could accidentally
   * be continued into the following text.
   * @param {TexParser} parser The current TeX parser.
   * @param {string} s1 The already expanded string.
   * @param {string} s2 The string to add.
   * @return {string} The combined string.
   */
  export function addArgs(parser: TexParser, s1: string, s2: string): string {
    if (s2.match(/^[a-z]/i) && s1.match(/(^|[^\\])(\\\\)*\\[a-z]+$/i)) {
      s1 += ' ';
    }
    if (s1.length + s2.length > parser.configuration.options['maxBuffer']) {
      throw new TexError('MaxBufferSize',
                          'MathJax internal buffer size exceeded; is there a' +
                          ' recursive macro call?');
    }
    return s1 + s2;
  }

  /**
   * Report an error if there are too many macro substitutions.
   * @param {TexParser} parser The current TeX parser.
   * @param {boolean} isMacro  True if we are substituting a macro, false for environment.
   */
  export function checkMaxMacros(parser: TexParser, isMacro: boolean = true) {
    if (++parser.macroCount <= parser.configuration.options['maxMacros']) {
      return;
    }
    if (isMacro) {
      throw new TexError('MaxMacroSub1',
                         'MathJax maximum macro substitution count exceeded; ' +
                         'is here a recursive macro call?');
    } else {
      throw new TexError('MaxMacroSub2',
                         'MathJax maximum substitution count exceeded; ' +
                         'is there a recursive latex environment?');
    }
  }


  /**
   *  Check for bad nesting of equation environments
   */
  export function checkEqnEnv(parser: TexParser) {
    if (parser.stack.global.eqnenv) {
      // @test ErroneousNestingEq
      throw new TexError('ErroneousNestingEq', 'Erroneous nesting of equation structures');
    }
    parser.stack.global.eqnenv = true;
  }


  /**
   * This is a placeholder for future security filtering of attributes.
   * @param {TexParser} parser The current parser.
   * @param {string} name The attribute name.
   * @param {string} value The attribute value to filter.
   * @return {string} The filtered value.
   */
  export function MmlFilterAttribute(_parser: TexParser, _name: string, value: string): string {
    // TODO: Implement in security package.
    return value;
  }


  /**
   * Initialises an stack environment with current font definition in the parser.
   * @param {TexParser} parser The current tex parser.
   * @return {EnvList} The initialised environment list.
   */
  export function getFontDef(parser: TexParser): EnvList {
    const font = parser.stack.env['font'];
    return (font ? {mathvariant: font} : {});
  }


  /**
   * Splits a package option list of the form [x=y,z=1] into an attribute list
   * of the form {x: y, z: 1}.
   * @param {string} attrib The attributes of the package.
   * @param {{[key: string]: number}?} allowed A list of allowed options. If
   *     given only allowed arguments are returned.
   * @param {boolean?} error If true, raises an exception if not allowed options
   *     are found.
   * @return {EnvList} The attribute list.
   */
  export function keyvalOptions(attrib: string,
                                allowed: {[key: string]: number} = null,
                                error: boolean = false): EnvList {
    let def: EnvList = readKeyval(attrib);
    if (allowed) {
      for (let key of Object.keys(def)) {
        if (!allowed.hasOwnProperty(key)) {
          if (error) {
            throw new TexError('InvalidOption', 'Invalid option: %1', key);
          }
          delete def[key];
        }
      }
    }
    return def;
  }


  /**
   * Implementation of the keyval function from https://www.ctan.org/pkg/keyval
   * @param {string} text The optional parameter string for a package or
   *     command.
   * @return {EnvList} Set of options as key/value pairs.
   */
  function readKeyval(text: string): EnvList {
    let options: EnvList = {};
    let rest = text;
    let end, key, val;
    while (rest) {
      [key, end, rest] = readValue(rest, ['=', ',']);
      if (end === '=') {
        [val, end, rest] = readValue(rest, [',']);
        val = (val === 'false' || val === 'true') ?
            JSON.parse(val) : val;
        options[key] = val;
      } else if (key) {
        options[key] = true;
      }
    }
    return options;
  }


  /**
   * Removes pairs of outer braces.
   * @param {string} text The string to clean.
   * @param {number} count The number of outer braces to slice off.
   * @return {string} The cleaned string.
   */
  function removeBraces(text: string, count: number): string {
    while (count > 0) {
      text = text.trim().slice(1, -1);
      count--;
    }
    return text.trim();
  }


  /**
   * Read a value from the given string until an end parameter is reached or
   * string is exhausted.
   * @param {string} text The string to process.
   * @param {string[]} end List of possible end characters.
   * @return {[string, string, string]} The collected value, the actual end
   *     character, and the rest of the string still to parse.
   */
  function readValue(text: string, end: string[]): [string, string, string] {
    let length = text.length;
    let braces = 0;
    let value = '';
    let index = 0;
    let start = 0;             // Counter for the starting left braces.
    let startCount = true;     // Flag for counting starting left braces.
    let stopCount = false;     // If true right braces are found directly
                               // after starting braces, but no other char yet.
    while (index < length) {
      let c = text[index++];
      switch (c) {
      case ' ':                // Ignore spaces.
        break;
      case '{':
        if (startCount) {      // Count start left braces at start.
          start++;
        } else {
          stopCount = false;
          if (start > braces) {   // Some start left braces have been closed.
            start = braces;
          }
        }
        braces++;
        break;
      case '}':
        if (braces) {          // Closing braces.
          braces--;
        }
        if (startCount || stopCount) {  // Closing braces at the start.
          start--;
          stopCount = true;    // Continue to close braces.
        }
        startCount = false;    // Stop counting start left braces.
        break;
      default:
        if (!braces && end.indexOf(c) !== -1) {   // End character reached.
          return [stopCount ? 'true' :            // If Stop count is true we
                                                  // have balanced braces, only.
                  removeBraces(value, start), c, text.slice(index)];
        }
        startCount = false;
        stopCount = false;
      }
      value += c;
    }
    if (braces) {
      throw new TexError('ExtraOpenMissingClose',
                         'Extra open brace or missing close brace');
    }
    return [stopCount ? 'true' : removeBraces(value, start), '', text.slice(index)];
  }

}

export default ParseUtil;<|MERGE_RESOLUTION|>--- conflicted
+++ resolved
@@ -30,11 +30,8 @@
 import TexParser from './TexParser.js';
 import TexError from './TexError.js';
 import {entities} from '../../util/Entities.js';
-<<<<<<< HEAD
 import {em} from '../../util/lengths.js';
-=======
 import {MmlMunderover} from '../../core/MmlTree/MmlNodes/munderover.js';
->>>>>>> 88fed2ff
 
 
 namespace ParseUtil {
@@ -110,7 +107,6 @@
    * @return {string} The em dimension string.
    */
   export function Em(m: number): string {
-<<<<<<< HEAD
     return em(m);
   }
 
@@ -122,12 +118,6 @@
    */
   export function cols(...W: number[]): string {
     return W.map(n => Em(n)).join(' ');
-=======
-    if (Math.abs(m) < .0006) {
-      return '0em';
-    }
-    return m.toFixed(3).replace(/\.?0+$/, '') + 'em';
->>>>>>> 88fed2ff
   }
 
 
