--- conflicted
+++ resolved
@@ -527,8 +527,6 @@
     parser.stack.global.eqnenv = true;
   }
 
-<<<<<<< HEAD
-=======
   /**
    * Copy an MmlNode and add it (and its children) to the proper lists.
    *
@@ -536,7 +534,6 @@
    * @param {TexParser} parser   The active tex parser
    * @return {MmlNode}           The duplicate tree
    */
->>>>>>> 314142c0
   export function copyNode(node: MmlNode, parser: TexParser): MmlNode  {
     const tree = node.copy() as MmlNode;
     const options = parser.configuration;
