/*************************************************************
 *
 *  Copyright (c) 2018-2024 The MathJax Consortium
 *
 *  Licensed under the Apache License, Version 2.0 (the "License");
 *  you may not use this file except in compliance with the License.
 *  You may obtain a copy of the License at
 *
 *      http://www.apache.org/licenses/LICENSE-2.0
 *
 *  Unless required by applicable law or agreed to in writing, software
 *  distributed under the License is distributed on an "AS IS" BASIS,
 *  WITHOUT WARRANTIES OR CONDITIONS OF ANY KIND, either express or implied.
 *  See the License for the specific language governing permissions and
 *  limitations under the License.
 */

/**
 * @file Postfilter utility for the Bussproofs package.
 *
 * @author v.sorge@mathjax.org (Volker Sorge)
 */

import ParseOptions from '../ParseOptions.js';
import NodeUtil from '../NodeUtil.js';
import { UnitUtil } from '../UnitUtil.js';

import { MmlNode } from '../../../core/MmlTree/MmlNode.js';
import { Property } from '../../../core/Tree/Node.js';
import { MathItem } from '../../../core/MathItem.js';
import { MathDocument } from '../../../core/MathDocument.js';

type MATHITEM = MathItem<any, any, any>;
type MATHDOCUMENT = MathDocument<any, any, any>;

type FilterData = {
  math: MATHITEM;
  document: MATHDOCUMENT;
  data: ParseOptions;
};

/**
 *  Global constants local to the module. They instantiate an output jax for
 *  bounding box computation.
 */
let doc: MATHDOCUMENT = null;
let item: MATHITEM = null;

/**
 * Get the bounding box of a node.
 *
 * @param {MmlNode} node The target node.
 * @returns {number} Width of the proof node.
 */
const getBBox = function (node: MmlNode) {
  item.root = node;
  const { w: width } = (doc.outputJax as any).getBBox(item, doc);
  return width;
};

/**
 * Get the actual table that represents the inference rule, i.e., the rule
 * without the label. We ignore preceding elements or spaces.
 *
 * @param {MmlNode} node The out node representing the inference.
 * @returns {MmlNode} The actual table representing the inference rule.
 */
const getRule = function (node: MmlNode): MmlNode {
  let i = 0;
  while (node && !NodeUtil.isType(node, 'mtable')) {
    if (NodeUtil.isType(node, 'text')) {
      return null;
    }
    if (NodeUtil.isType(node, 'mrow')) {
      node = node.childNodes[0];
      i = 0;
      continue;
    }
    node = node.parent.childNodes[i];
    i++;
  }
  return node;
};

/*******************************
 * Convenience methods for retrieving bits of the proof tree.
 */

/**
 * Gets premises of an inference rule.
 *
 * @param {MmlNode} rule The rule.
 * @param {string} direction Up or down.
 * @returns {MmlNode} The premisses.
 */
const getPremises = function (rule: MmlNode, direction: string): MmlNode {
  return rule.childNodes[direction === 'up' ? 1 : 0].childNodes[0].childNodes[0]
    .childNodes[0].childNodes[0];
};

/**
 * Gets nth premise.
 *
 * @param {MmlNode} premises The premises.
 * @param {number} n Number of premise to get.
 * @returns {MmlNode} The nth premise.
 */
const getPremise = function (premises: MmlNode, n: number): MmlNode {
  return premises.childNodes[n].childNodes[0].childNodes[0];
};

/**
 * Gets first premise.
 *
 * @param {MmlNode} premises The premises.
 * @returns {MmlNode} The first premise.
 */
const firstPremise = function (premises: MmlNode): MmlNode {
  return getPremise(premises, 0);
};

/**
 * Gets last premise.
 *
 * @param {MmlNode} premises The premises.
 * @returns {MmlNode} The last premise.
 */
const lastPremise = function (premises: MmlNode): MmlNode {
  return getPremise(premises, premises.childNodes.length - 1);
};

/**
 * Get conclusion in an inference rule.
 *
 * @param {MmlNode} rule The rule.
 * @param {string} direction Up or down.
 * @returns {MmlNode} The conclusion.
 */
const getConclusion = function (rule: MmlNode, direction: string): MmlNode {
  return rule.childNodes[direction === 'up' ? 0 : 1].childNodes[0].childNodes[0]
    .childNodes[0];
};

/**
 * Gets the actual column element in an inference rule. I.e., digs down through
 * row, padding and space elements.
 *
 * @param {MmlNode} inf The rule.
 * @returns {MmlNode} The mtd element.
 */
const getColumn = function (inf: MmlNode): MmlNode {
  while (inf && !NodeUtil.isType(inf, 'mtd')) {
    inf = inf.parent;
  }
  return inf;
};

/**
 * Gets the next sibling of an inference rule.
 *
 * @param {MmlNode} inf The inference rule.
 * @returns {MmlNode} The next sibling.
 */
const nextSibling = function (inf: MmlNode): MmlNode {
  return inf.parent.childNodes[inf.parent.childNodes.indexOf(inf) + 1];
};

/**
<<<<<<< HEAD
=======
 * Gets the previous sibling of an inference rule.
 * @param {MmlNode} inf The inference rule.
 * @return {MmlNode} The previous sibling.
 */
// TODO: Currently not used, but left there for a future extension.
// @ts-expect-error
let previousSibling = function (inf: MmlNode): MmlNode {
  return inf.parent.childNodes[inf.parent.childNodes.indexOf(inf) - 1];
};

/**
>>>>>>> 8345f842
 * Get the parent inference rule.
 *
 * @param {MmlNode} inf The inference rule.
 * @returns {MmlNode} Its parent.
 */
const getParentInf = function (inf: MmlNode): MmlNode {
  while (inf && getProperty(inf, 'inference') == null) {
    inf = inf.parent;
  }
  return inf;
};

// Computes bbox spaces
//
//

/**
 * Computes spacing left or right of an inference rule. In the case of
 * right: right space + right label
 * left: left space + left label
 *
 * @param {MmlNode} inf The overall proof tree.
 * @param {MmlNode} rule The particular inference rule.
 * @param {boolean=} right True for right, o/w left.
 * @returns {number} The spacing next to the rule.
 */
const getSpaces = function (
  inf: MmlNode,
  rule: MmlNode,
  right: boolean = false
): number {
  let result = 0;
  if (inf === rule) {
    return result;
  }
  if (inf !== rule.parent) {
    const children = inf.childNodes;
    const index = right ? children.length - 1 : 0;
    if (NodeUtil.isType(children[index], 'mspace')) {
      result += getBBox(children[index]);
    }
    inf = rule.parent;
  }
  if (inf === rule) {
    return result;
  }
  const children = inf.childNodes;
  const index = right ? children.length - 1 : 0;
  if (children[index] !== rule) {
    result += getBBox(children[index]);
  }
  return result;
};

// - Get rule T from Wrapper W.
// - Get conclusion C in T.
// - w: Preceding/following space/label.
// - (x - y)/2: Distance from left boundary to middle of C.
/**
 * Computes a space adjustment value to move the inference rule.
 *
 * @param {MmlNode} inf The inference rule.
 * @param {boolean=} right True if adjustments are on the right.
 * @returns {number} The adjustment value.
 */
const adjustValue = function (inf: MmlNode, right: boolean = false): number {
  const rule = getRule(inf);
  const conc = getConclusion(rule, getProperty(rule, 'inferenceRule') as string);
  // TODO:  Here we have to improve sequent adjustment!
  const w = getSpaces(inf, rule, right);
  const x = getBBox(rule);
  const y = getBBox(conc);
  return w + (x - y) / 2;
};

/**
 * Adds (positive or negative) space in the column containing the inference rule.
 *
 * @param {ParseOptions} config The parser configuration.
 * @param {MmlNode} inf The inference rule to place.
 * @param {number} space The space to be added.
 * @param {boolean=} right True if adjustment is on the right.
 */
const addSpace = function (
  config: ParseOptions,
  inf: MmlNode,
  space: number,
  right: boolean = false
) {
  if (space === 0) return;
  if (getProperty(inf, 'inferenceRule') || getProperty(inf, 'labelledRule')) {
    const mrow = config.nodeFactory.create('node', 'mrow');
    inf.parent.replaceChild(mrow, inf);
    mrow.setChildren([inf]);
    moveProperties(inf, mrow);
    inf = mrow;
  }
  // TODO: Simplify below as we now have a definite mrow.
  const index = right ? inf.childNodes.length - 1 : 0;
  let mspace = inf.childNodes[index];
  if (NodeUtil.isType(mspace, 'mspace')) {
    NodeUtil.setAttribute(
      mspace,
      'width',
      UnitUtil.em(
        UnitUtil.dimen2em(NodeUtil.getAttribute(mspace, 'width') as string) +
          space
      )
    );
    return;
  }
  mspace = config.nodeFactory.create('node', 'mspace', [], {
    width: UnitUtil.em(space),
  });
  if (right) {
    inf.appendChild(mspace);
    return;
  }
  mspace.parent = inf;
  inf.childNodes.unshift(mspace);
};

/**
 * Propagates properties up the tree.
 *
 * @param {MmlNode} src The source node.
 * @param {MmlNode} dest The destination node.
 */
const moveProperties = function (src: MmlNode, dest: MmlNode) {
  const props = ['inference', 'proof', 'labelledRule'];
  props.forEach((x) => {
    const value = getProperty(src, x);
    if (value != null) {
      setProperty(dest, x, value);
      removeProperty(src, x);
    }
  });
};

/********************************
 * The following methods deal with sequents. There are still issues with the
 * spatial layout, though.
 */
// Sequents look like this: table row 3 cells
// The table has the 'sequent' property.
// The row is the node that is actually saved in the config object.
/**
 * Method to adjust sequent positioning after the tree is computed.
 *
 * @param {ParseOptions} config Parser configuration options.
 */
const adjustSequents = function (config: ParseOptions) {
  const sequents = config.nodeLists['sequent'];
  if (!sequents) {
    return;
  }
  for (let i = sequents.length - 1, seq; (seq = sequents[i]); i--) {
    if (getProperty(seq, 'sequentProcessed')) {
      removeProperty(seq, 'sequentProcessed');
      continue;
    }
    const collect = [];
    let inf = getParentInf(seq);
    if (getProperty(inf, 'inference') !== 1) {
      continue;
    }
    collect.push(seq);
    while (getProperty(inf, 'inference') === 1) {
      // In case we have a table with a label.
      inf = getRule(inf);
      const premise = firstPremise(
        getPremises(inf, getProperty(inf, 'inferenceRule') as string)
      );
      const sequent = getProperty(premise, 'inferenceRule')
        ? // If the first premise is an inference rule, check the conclusions for a sequent.
          getConclusion(
            premise,
            getProperty(premise, 'inferenceRule') as string
          )
        : // Otherwise it is a hyp and we have to check the formula itself.
          premise;
      if (getProperty(sequent, 'sequent')) {
        seq = sequent.childNodes[0];
        collect.push(seq);
        setProperty(seq, 'sequentProcessed', true);
      }
      inf = premise;
    }
    adjustSequentPairwise(config, collect);
  }
};

/**
 * Add spaces to the sequents where necessary.
 *
 * @param {ParseOptions} config Parser configuration options.
 * @param {MmlNode} sequent The sequent inference rule.
 * @param {number} position Position of formula to adjust (0 or 2).
 * @param {string} direction Left or right of the turnstyle.
 * @param {number} width The space to add to the formulas.
 */
const addSequentSpace = function (
  config: ParseOptions,
  sequent: MmlNode,
  position: number,
  direction: string,
  width: number
) {
  const mspace = config.nodeFactory.create('node', 'mspace', [], {
    width: UnitUtil.em(width),
  });
  if (direction === 'left') {
    const row = sequent.childNodes[position].childNodes[0];
    mspace.parent = row;
    row.childNodes.unshift(mspace);
  } else {
    sequent.childNodes[position].appendChild(mspace);
  }
  setProperty(sequent.parent, 'sequentAdjust_' + direction, width);
};

/**
 * Adjusts the sequent positioning for a list of inference rules by pairwise
 * adjusting the width of formulas in sequents. I.e.,
 *    A,B |- C
 * ------------
 *    A |- B,C
 *
 * will be adjusted to
 *
 *    A, B |- C
 * ----------------
 *       A |- B,C
 *
 * @param {ParseOptions} config Parser configuration options.
 * @param {MmlNode[]} sequents The list of sequents.
 */
const adjustSequentPairwise = function (
  config: ParseOptions,
  sequents: MmlNode[]
) {
  let top = sequents.pop();
  while (sequents.length) {
    const bottom = sequents.pop();
    const [left, right] = compareSequents(top, bottom);
    if (getProperty(top.parent, 'axiom')) {
      addSequentSpace(
        config,
        left < 0 ? top : bottom,
        0,
        'left',
        Math.abs(left)
      );
      addSequentSpace(
        config,
        right < 0 ? top : bottom,
        2,
        'right',
        Math.abs(right)
      );
    }
    top = bottom;
  }
};

/**
 * Compares the top and bottom sequent of a inference rule
 * Top:     A |- B
 *        ----------
 * Bottom:  C |- D
 *
 * @param {MmlNode} top Top sequent.
 * @param {MmlNode} bottom Bottom sequent.
 * @returns {[number, number]} The delta for left and right side of the sequents.
 */
const compareSequents = function (
  top: MmlNode,
  bottom: MmlNode
): [number, number] {
  const tr = getBBox(top.childNodes[2]);
  const br = getBBox(bottom.childNodes[2]);
  const tl = getBBox(top.childNodes[0]);
  const bl = getBBox(bottom.childNodes[0]);
  // Deltas
  const dl = tl - bl;
  const dr = tr - br;
  return [dl, dr];
};

// For every inference rule we adjust the width of ruler by subtracting and
// adding suitable spaces around the rule. The algorithm in detail.
//
// Notions that we need:
//
//
// * Inference: The inference consisting either of an inference rule or a
//              structure containing the rule plus 0 - 2 labels and spacing
//              elements.  s l{0,1} t r{0,1} s', m,n \in IN_0
//
//              Technically this is realised as nested rows, if the spaces
//              and/or labels exist:
//              mr s mr l t r /mr s' /mr
//
// * InferenceRule: The rule without the labels and spacing.
//
// * Conclusion: The element forming the conclusion of the rule. In
//               downwards inferences this is the final row of the table.
//
// * Premises: The premises of the rule. In downwards inferences this is the
//             first row of the rule. Note that this is a rule itself,
//             with one column for each premise and an empty column
//             inbetween.
//
// * |x|: Width of bounding box of element x.
//
// Left adjustment:
//
// * For the given inference I:
//    + compute rule R of I
//    + compute premises P of I
//    + compute premise P_f, P_l as first and last premise of I
//
// * If P_f is an inference rule:
//    + compute adjust value a_f for wrapper W_f of P_f
//    + add -a_f space to wrapper W_f
//    + add  a_f space to wrapper W
//
// * If P_l is an inference rule:
//   + compute adjust value a_l for wrapper W_l of P_l
//   + if I has (right) label L: a_l = a_l + |L|
//   + add -a_l space to P_l
//   + a_l = max(a_l, A_I), where A_I is saved ajust value in the
//     "maxAdjust" attribute of I.
//
//   + Case I is proof: Add a_l space to inf. (Correct after proof.)
//   + Case I has sibling: Add a_l space to sibling.  (Correct after column.)
//   + Otherwise: Propagate a_l by
//                ++ find direct parent infererence rule I'
//                ++ Set A_{I'} = a_l.
//
/**
 * Implements the above algorithm.
 *
 * @param {FilterData} arg The parser configuration and mathitem to filter.
 */
export const balanceRules = function (arg: FilterData) {
  item = new arg.document.options.MathItem('', null, arg.math.display);
  const config = arg.data;
  adjustSequents(config);
  const inferences = config.nodeLists['inference'] || [];
  let maxAdjust = 0; // accumulated adjsutment for complete proof
  for (const inf of inferences) {
    const isProof = getProperty(inf, 'proof');
    // This currently only works with downwards rules.
    const rule = getRule(inf);
    const premises = getPremises(
      rule,
      getProperty(rule, 'inferenceRule') as string
    );
    const premiseF = firstPremise(premises);
    let leftAdjust = 0;
    if (getProperty(premiseF, 'inference')) {
      const adjust = adjustValue(premiseF);
      if (adjust) {
        addSpace(config, premiseF, -adjust);
        const w = getSpaces(inf, rule, false);
        addSpace(config, inf, adjust - w);
        leftAdjust = adjust - w;
      }
    }
    // Right adjust:
    const premiseL = lastPremise(premises);
    if (getProperty(premiseL, 'inference') == null) {
      continue;
    }
    const adjust = adjustValue(premiseL, true);
    addSpace(config, premiseL, -adjust, true);
    const w = getSpaces(inf, rule, true);
    const delta = (getBBox(rule) - getBBox(premises.parent)) / 2; // offset from position above rule to end of rule
    addSpace(config, inf, delta < leftAdjust ? -delta : -leftAdjust);
    maxAdjust = Math.max(0, Math.max(0, maxAdjust + adjust - w) - delta);
    let column: MmlNode;
    if (isProof || !(column = getColumn(inf))) {
      // After the tree we add a space with the accumulated max value.
      // If the element is not in a column, we know we have some noise and the
      // proof is an mrow around the final inference.
      addSpace(
        config,
        // in case the rule has been moved into an mrow in Left Adjust.
        getProperty(inf, 'proof') ? inf : inf.parent,
        maxAdjust,
        true
      );
      continue;
    }
    const sibling = nextSibling(column);
    if (sibling) {
      // If there is a next column, it is the empty one and we make it wider by
      // the accumulated max value.
      const pos = config.nodeFactory.create('node', 'mspace', [], {
        width: UnitUtil.em(maxAdjust),
      });
      sibling.appendChild(pos);
      maxAdjust = 0;
      continue;
    }
    if (!getParentInf(column)) {
      continue;
    }
  }
};

/**
 * Facilities for semantically relevant properties. These are used by SRE and
 * are always prefixed with bspr_.
 */
const property_prefix = 'bspr_';
const prefix_pattern = RegExp('^' + property_prefix);

/**
 * Sets a bussproofs property used for postprocessing and to convey
 * semantics. Uses the bspr prefix.
 *
 * @param {MmlNode} node The node.
 * @param {string} property The property to set.
 * @param {Property} value Its value.
 */
export const setProperty = function (
  node: MmlNode,
  property: string,
  value: Property
) {
  NodeUtil.setProperty(node, property_prefix + property, value);
};

/**
 * Gets a bussproofs property.
 *
 * @param {MmlNode} node The node.
 * @param {string} property The property to retrieve.
 * @returns {Property} The property object.
 */
export const getProperty = function (node: MmlNode, property: string): Property {
  return NodeUtil.getProperty(node, property_prefix + property);
};

/**
 * Removes a bussproofs property.
 *
 * @param {MmlNode} node The proof node.
 * @param {string} property The property name. 
 */
export const removeProperty = function (node: MmlNode, property: string) {
  node.removeProperty(property_prefix + property);
};

/**
 * Postprocessor that adds properties as attributes to the nodes.
 *
 * @param {FilterData} arg The object to post-process.
 */
export const makeBsprAttributes = function (arg: FilterData) {
  arg.data.root.walkTree((mml: MmlNode, _data?: any) => {
    const attr: string[] = [];
    mml.getPropertyNames().forEach((x) => {
      if (x.match(prefix_pattern)) {
        attr.push(x + ':' + mml.getProperty(x));
      }
    });
    if (attr.length) {
      NodeUtil.setAttribute(mml, 'semantics', attr.join(';'));
    }
  });
};

/**
 * Preprocessor that sets the document and jax for bounding box computations
 *
 * @param {FilterData} arg The object to pre-process.
 */
export const saveDocument = function (arg: FilterData) {
  doc = arg.document;
  if (!('getBBox' in doc.outputJax)) {
    throw Error(
      'The bussproofs extension requires an output jax with a getBBox() method'
    );
  }
};

/**
 * Clear the document when we are done
 *
 * @param {FilterData} _arg The object to pre-process.
 */
export const clearDocument = function (_arg: FilterData) {
  doc = null;
};<|MERGE_RESOLUTION|>--- conflicted
+++ resolved
@@ -166,8 +166,6 @@
 };
 
 /**
-<<<<<<< HEAD
-=======
  * Gets the previous sibling of an inference rule.
  * @param {MmlNode} inf The inference rule.
  * @return {MmlNode} The previous sibling.
@@ -179,7 +177,6 @@
 };
 
 /**
->>>>>>> 8345f842
  * Get the parent inference rule.
  *
  * @param {MmlNode} inf The inference rule.
