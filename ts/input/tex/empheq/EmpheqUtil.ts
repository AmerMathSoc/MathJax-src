/*************************************************************
 *
 *  Copyright (c) 2021-2024 The MathJax Consortium
 *
 *  Licensed under the Apache License, Version 2.0 (the "License");
 *  you may not use this file except in compliance with the License.
 *  You may obtain a copy of the License at
 *
 *      http://www.apache.org/licenses/LICENSE-2.0
 *
 *  Unless required by applicable law or agreed to in writing, software
 *  distributed under the License is distributed on an "AS IS" BASIS,
 *  WITHOUT WARRANTIES OR CONDITIONS OF ANY KIND, either express or implied.
 *  See the License for the specific language governing permissions and
 *  limitations under the License.
 */

/**
 * @file Utilities file for the empheq package.
 *
 * @author dpvc@mathjax.org (Davide P. Cervone)
 */

import { ParseUtil } from '../ParseUtil.js';
import { StackItem } from '../StackItem.js';
import TexParser from '../TexParser.js';
import { EnvList } from '../StackItem.js';
import { AbstractTags } from '../Tags.js';
import { ParseMethod } from '../Types.js';
import { MmlNode } from '../../../core/MmlTree/MmlNode.js';
import { MmlMtable } from '../../../core/MmlTree/MmlNodes/mtable.js';
import { MmlMtd } from '../../../core/MmlTree/MmlNodes/mtd.js';
import { BeginItem } from '../base/BaseItems.js';

export const EmpheqUtil = {
  /**
<<<<<<< HEAD
=======
   * Create the needed envinronment and process it by the give function.
   *
   * @param {TexParser} parser   The active tex parser.
   * @param {string} env         The environment to create.
   * @param {ParseMethod} func   A function to process the environment.
   * @param {any[]} args         The arguments for func.
   */
  environment(parser: TexParser, env: string, func: ParseMethod, args: any[]) {
    const name = args[0];
    const item = parser.itemFactory
      .create(name + '-begin')
      .setProperties({ name: env, end: name });
    parser.Push(func(parser, item, ...args.slice(1)) as MmlNode | StackItem);
  },

  /**
>>>>>>> 0c1affcd
   * Parse an options string.
   *
   * @param {string} text                   The string to parse.
   * @param {{[key:string]:number}} allowed  Object containing options to allow
   * @returns {EnvList}                      The parsed keys
   */
  splitOptions(
    text: string,
    allowed: { [key: string]: number } = null
  ): EnvList {
    return ParseUtil.keyvalOptions(text, allowed, true);
  },

  /**
   * Find the number of columns in the table.
   *
   * @param {MmlMtable} table   The table whose columns to count.
   * @returns {number}           The number of columns in the table.
   */
  columnCount(table: MmlMtable): number {
    let m = 0;
    for (const row of table.childNodes) {
      const n = row.childNodes.length - (row.isKind('mlabeledtr') ? 1 : 0);
      if (n > m) m = n;
    }
    return m;
  },

  /**
   * Create an mpadded element with no height and depth, but whose
   *   content is the given TeX code with a phantom that is the height and
   *   depth of the given table.
   *
   * @param {string} tex        The TeX code to put in the box.
   * @param {MmlMtable} table    The table used to size the box.
   * @param {TexParser} parser  The active tex parser.
   * @param {string} env        The name of the current environment.
   * @returns {MmlNode}          The mpadded element.
   */
  cellBlock(
    tex: string,
    table: MmlMtable,
    parser: TexParser,
    env: string
  ): MmlNode {
    const mpadded = parser.create('node', 'mpadded', [], {
      height: 0,
      depth: 0,
      voffset: '-1height',
    });
    const result = new TexParser(tex, parser.stack.env, parser.configuration);
    const mml = result.mml();
    if (env && result.configuration.tags.label) {
      (result.configuration.tags.currentTag as any).env = env;
      (result.configuration.tags as AbstractTags).getTag(true);
    }
    for (const child of mml.isInferred ? mml.childNodes : [mml]) {
      mpadded.appendChild(child);
    }
    mpadded.appendChild(
      parser.create('node', 'mphantom', [
        parser.create('node', 'mpadded', [table], { width: 0 }),
      ])
    );
    return mpadded;
  },

  /**
   * Make a copy of the table with only the first row and create a phantom element
   *   that has its height and depth.
   *
   * @param {MmlMtable} original   The original table.
   * @param {TexParser} parser     The active tex parser.
   * @returns {MmlNode}             The resulting mphantom element.
   */
  topRowTable(original: MmlMtable, parser: TexParser): MmlNode {
    const table = ParseUtil.copyNode(original, parser);
    table.setChildren(table.childNodes.slice(0, 1));
    table.attributes.set('align', 'baseline 1');
    return original.factory.create('mphantom', {}, [
      parser.create('node', 'mpadded', [table], { width: 0 }),
    ]);
  },

  /**
   * Add an mpadded element that has zero height and depth but whose content is
   *   the cell block for the given TeX code followed by a struct the size of the top row.
   *
   * @param {MmlMtd} mtd         The mtd to add content to.
   * @param {string} tex         The TeX string to put into the cell.
   * @param {MmlMtable} table    The reference table used for its various heights.
   * @param {TexParser} parser   The active tex parser.
   * @param {string} env         The current environment.
   */
  rowspanCell(
    mtd: MmlMtd,
    tex: string,
    table: MmlMtable,
    parser: TexParser,
    env: string
  ) {
    mtd.appendChild(
      parser.create(
        'node',
        'mpadded',
        [
          this.cellBlock(tex, ParseUtil.copyNode(table, parser), parser, env),
          this.topRowTable(table, parser),
        ],
        { height: 0, depth: 0, voffset: 'height' }
      )
    );
  },

  /**
   * Add something on the left of the original table.
   *
   * @param {MmlMtable} table     The table to modify.
   * @param {MmlMtable} original  The original table.
   * @param {string} left         The TeX code to add to the left.
   * @param {TexParser} parser    The active tex parser.
   * @param {string} env          The current environment.
   */
  left(
    table: MmlMtable,
    original: MmlMtable,
    left: string,
    parser: TexParser,
    env: string = ''
  ) {
    table.attributes.set(
      'columnalign',
      'right ' + (table.attributes.get('columnalign') || '')
    );
    table.attributes.set(
      'columnspacing',
      '0em ' + (table.attributes.get('columnspacing') || '')
    );
    let mtd;
    for (const row of table.childNodes.slice(0).reverse()) {
      mtd = parser.create('node', 'mtd');
      row.childNodes.unshift(mtd);
      mtd.parent = row;
      if (row.isKind('mlabeledtr')) {
        row.childNodes[0] = row.childNodes[1];
        row.childNodes[1] = mtd;
      }
    }
    this.rowspanCell(mtd, left, original, parser, env);
  },

  /**
   * Add something on the right of the original table.
   *
   * @param {MmlMtable} table     The table to modify.
   * @param {MmlMtable} original  The original table.
   * @param {string} right        The TeX code to add to the right.
   * @param {TexParser} parser    The active tex parser.
   * @param {string} env          The current environment.
   */
  right(
    table: MmlMtable,
    original: MmlMtable,
    right: string,
    parser: TexParser,
    env: string = ''
  ) {
    if (table.childNodes.length === 0) {
      table.appendChild(parser.create('node', 'mtr'));
    }
    const m = EmpheqUtil.columnCount(table);
    const row = table.childNodes[0];
    while (row.childNodes.length < m)
      row.appendChild(parser.create('node', 'mtd'));
    const mtd = row.appendChild(parser.create('node', 'mtd')) as MmlMtd;
    EmpheqUtil.rowspanCell(mtd, right, original, parser, env);
    table.attributes.set(
      'columnalign',
      ((table.attributes.get('columnalign') as string) || '')
        .split(/ /)
        .slice(0, m)
        .join(' ') + ' left'
    );
    table.attributes.set(
      'columnspacing',
      ((table.attributes.get('columnspacing') as string) || '')
        .split(/ /)
        .slice(0, m - 1)
        .join(' ') + ' 0em'
    );
  },

  /**
   * Add the left- and right-hand material to the table.
   *
   * @param {BeginItem} empheq The Empheq begin item.
   * @param {TexParser} parser The calling parser.
   */
  adjustTable(empheq: BeginItem, parser: TexParser) {
    const left = empheq.getProperty('left');
    const right = empheq.getProperty('right');
    if (left || right) {
      const table = empheq.Last;
      const original = ParseUtil.copyNode(table, parser);
      if (left) this.left(table, original, left, parser);
      if (right) this.right(table, original, right, parser);
    }
  },

  /**
   * The environments allowed to be used in the empheq environment.
   */
  allowEnv: {
    equation: true,
    align: true,
    gather: true,
    flalign: true,
    alignat: true,
    multline: true,
  },

  /**
   * Checks to see if the given environment is one of the allowed ones.
   *
   * @param {string} env   The environment to check.
   * @returns {boolean}     True if the environment is allowed.
   */
  checkEnv(env: string): boolean {
    return Object.hasOwn(this.allowEnv, env.replace(/\*$/, '')) || false;
  },
};<|MERGE_RESOLUTION|>--- conflicted
+++ resolved
@@ -34,25 +34,6 @@
 
 export const EmpheqUtil = {
   /**
-<<<<<<< HEAD
-=======
-   * Create the needed envinronment and process it by the give function.
-   *
-   * @param {TexParser} parser   The active tex parser.
-   * @param {string} env         The environment to create.
-   * @param {ParseMethod} func   A function to process the environment.
-   * @param {any[]} args         The arguments for func.
-   */
-  environment(parser: TexParser, env: string, func: ParseMethod, args: any[]) {
-    const name = args[0];
-    const item = parser.itemFactory
-      .create(name + '-begin')
-      .setProperties({ name: env, end: name });
-    parser.Push(func(parser, item, ...args.slice(1)) as MmlNode | StackItem);
-  },
-
-  /**
->>>>>>> 0c1affcd
    * Parse an options string.
    *
    * @param {string} text                   The string to parse.
