/*************************************************************
 *
 *  Copyright (c) 2018-2024 The MathJax Consortium
 *
 *  Licensed under the Apache License, Version 2.0 (the "License");
 *  you may not use this file except in compliance with the License.
 *  You may obtain a copy of the License at
 *
 *      http://www.apache.org/licenses/LICENSE-2.0
 *
 *  Unless required by applicable law or agreed to in writing, software
 *  distributed under the License is distributed on an "AS IS" BASIS,
 *  WITHOUT WARRANTIES OR CONDITIONS OF ANY KIND, either express or implied.
 *  See the License for the specific language governing permissions and
 *  limitations under the License.
 */

/**
 * @file Mappings for TeX parsing for definitorial commands.
 *
 * @author v.sorge@mathjax.org (Volker Sorge)
 */

import { HandlerType } from '../HandlerTypes.js';
import { ParseResult, ParseMethod } from '../Types.js';
import TexError from '../TexError.js';
import TexParser from '../TexParser.js';
import * as sm from '../TokenMap.js';
import { Token, Macro } from '../Token.js';
import BaseMethods from '../base/BaseMethods.js';
import { ParseUtil } from '../ParseUtil.js';
import { UnitUtil } from '../UnitUtil.js';
import { StackItem } from '../StackItem.js';
import { NewcommandUtil } from './NewcommandUtil.js';

// Namespace
const NewcommandMethods: { [key: string]: ParseMethod } = {
  /**
   * Implements \newcommand{\name}[n][default]{...}
   *
   * @param {TexParser} parser The calling parser.
   * @param {string} name The name of the calling command.
   */
  NewCommand(parser: TexParser, name: string) {
    // @test Newcommand Simple
    const cs = NewcommandUtil.GetCsNameArgument(parser, name);
    const n = NewcommandUtil.GetArgCount(parser, name);
    const opt = parser.GetBrackets(name);
    const def = parser.GetArgument(name);
    NewcommandUtil.addMacro(parser, cs, NewcommandMethods.Macro, [def, n, opt]);
    parser.Push(parser.itemFactory.create('null'));
  },

  /**
   * Implements \newenvironment{name}[n][default]{begincmd}{endcmd}
   *
   * @param {TexParser} parser The calling parser.
   * @param {string} name The name of the calling command.
   */
  NewEnvironment(parser: TexParser, name: string) {
    // @test Newenvironment Empty, Newenvironment Content
    const env = UnitUtil.trimSpaces(parser.GetArgument(name));
    const n = NewcommandUtil.GetArgCount(parser, name);
    const opt = parser.GetBrackets(name);
    const bdef = parser.GetArgument(name);
    const edef = parser.GetArgument(name);
    NewcommandUtil.addEnvironment(parser, env, NewcommandMethods.BeginEnv, [
      true,
      bdef,
      edef,
      n,
      opt,
    ]);
    parser.Push(parser.itemFactory.create('null'));
  },

  /**
   * Implements \def command.
   *
   * @param {TexParser} parser The calling parser.
   * @param {string} name The name of the calling command.
   */
  MacroDef(parser: TexParser, name: string) {
    // @test Def DoubleLet, DefReDef
    const cs = NewcommandUtil.GetCSname(parser, name);
    const params = NewcommandUtil.GetTemplate(parser, name, '\\' + cs);
    const def = parser.GetArgument(name);
    !(params instanceof Array)
      ? // @test Def DoubleLet, DefReDef
        NewcommandUtil.addMacro(parser, cs, NewcommandMethods.Macro, [
          def,
          params,
        ])
      : // @test Def Let
        NewcommandUtil.addMacro(
          parser,
          cs,
          NewcommandMethods.MacroWithTemplate,
          [def].concat(params)
        );
    parser.Push(parser.itemFactory.create('null'));
  },

  /**
   * Implements the \let command.
   *
   * All \let commands create either new delimiters or macros in the extension
   * maps. In the latter case if the let binds a token we have to generate a
   * macro with the appropriate parse methods from the TokenMap. Otherwise we
   * simply copy the macro under a new name.
   *
   * Let does not always work on special characters as TeX does.  For example
   * "\let\car^ a\car b" will yield a superscript, on the otherhand
   * \let\bgroup={ is possible and will work fine in \bgroup a } but will fail
   * in \sqrt\bgroup a}.
   *
   * @param {TexParser} parser The calling parser.
   * @param {string} name The name of the calling command.
   */
  Let(parser: TexParser, name: string) {
    const cs = NewcommandUtil.GetCSname(parser, name);
    let c = parser.GetNext();
    // @test Let Bar, Let Caret
    if (c === '=') {
      // @test Let Brace Equal, Let Brace Equal Stretchy
      parser.i++;
      c = parser.GetNext();
    }
    const handlers = parser.configuration.handlers;
    parser.Push(parser.itemFactory.create('null'));
    if (c === '\\') {
      // @test Let Bar, Let Brace Equal Stretchy
      name = NewcommandUtil.GetCSname(parser, name);
      let macro = handlers
        .get(HandlerType.DELIMITER)
        .lookup('\\' + name) as Token;
      if (macro) {
        // @test Let Bar, Let Brace Equal Stretchy
        NewcommandUtil.addDelimiter(
          parser,
          '\\' + cs,
          macro.char,
          macro.attributes
        );
        return;
      }
      const map = handlers.get(HandlerType.MACRO).applicable(name);
      if (!map) {
        // @test Let Undefined CS
        return;
      }
      if (map instanceof sm.MacroMap) {
        // @test Def Let, Newcommand Let
        const macro = (map as sm.CommandMap).lookup(name) as Macro;
        NewcommandUtil.addMacro(
          parser,
          cs,
          macro.func,
          macro.args,
          macro.token
        );
        return;
      }
      macro = (map as sm.CharacterMap).lookup(name) as Token;
      // @test Let Relet, Let Let, Let Circular Macro
      const method = (p: TexParser) => map.parser(p, macro);
      NewcommandUtil.addMacro(parser, cs, method, [cs, macro.char]);
      return;
    }
    // @test Let Brace Equal, Let Caret
    parser.i++;
    const macro = handlers.get(HandlerType.DELIMITER).lookup(c) as Token;
    if (macro) {
      // @test Let Paren Delim, Let Paren Stretchy
      NewcommandUtil.addDelimiter(
        parser,
        '\\' + cs,
        macro.char,
        macro.attributes
      );
      return;
    }
    // @test Let Brace Equal, Let Caret
    NewcommandUtil.addMacro(parser, cs, NewcommandMethods.Macro, [c]);
  },

  /**
   * Process a macro with a parameter template by replacing parameters in the
   * parser's string.
   *
   * @param {TexParser} parser The calling parser.
   * @param {string} name The name of the calling command.
   * @param {string} text The text template of the macro.
   * @param {string} n The number of parameters.
   * @param {string[]} params The parameter values.
   */
  MacroWithTemplate(
    parser: TexParser,
    name: string,
    text: string,
    n: string,
    ...params: string[]
  ) {
    const argCount = parseInt(n, 10);
    // @test Def Let
    if (params.length) {
      // @test Def Let
      const args = [];
      parser.GetNext();
      if (params[0] && !NewcommandUtil.MatchParam(parser, params[0])) {
        // @test Missing Arguments
        throw new TexError(
          'MismatchUseDef',
          "Use of %1 doesn't match its definition",
          name
        );
      }
      if (argCount) {
        for (let i = 0; i < argCount; i++) {
          // @test Def Let
          args.push(NewcommandUtil.GetParameter(parser, name, params[i + 1]));
        }
        text = ParseUtil.substituteArgs(parser, args, text);
      }
    }
    parser.string = ParseUtil.addArgs(
      parser,
      text,
      parser.string.slice(parser.i)
    );
    parser.i = 0;
    ParseUtil.checkMaxMacros(parser);
  },

  /**
   * Process a user-defined environment.
   *
   * @param {TexParser} parser The calling parser.
   * @param {StackItem} begin The begin stackitem.
   * @param {string} bdef The begin definition in the newenvironment macro.
   * @param {string} edef The end definition in the newenvironment macro.
   * @param {number} n The number of parameters.
   * @param {string} def Default for an optional parameter.
   * @returns {ParseResult} The begin environment stack item.
   */
  BeginEnv(
    parser: TexParser,
    begin: StackItem,
    bdef: string,
    edef: string,
    n: number,
    def: string
  ): ParseResult {
    // @test Newenvironment Empty, Newenvironment Content
    // We have an end item, and we are supposed to close this environment.
    const name = begin.getName();
    if (begin.getProperty('end') && parser.stack.env['closing'] === name) {
      // @test Newenvironment Empty, Newenvironment Content
      delete parser.stack.env['closing'];
      const beginN = parser.stack.global['beginEnv'] as number;
      if (beginN) {
        (parser.stack.global['beginEnv'] as number)--;
        if (edef) {
          // Parse the commands in the end environment definition.
          let rest = parser.string.slice(parser.i);
          parser.string = edef;
          parser.i = 0;
          parser.Parse();
          // Reset to parsing the remainder of the expression.
          parser.string = rest;
          parser.i = 0;
        }
      }
      // Close this environment.
      return parser.itemFactory.create('end').setProperty('name', name);
    }
    if (n) {
      // @test Newenvironment Optional, Newenvironment Arg Optional
      const args: string[] = [];
      // Note, here we test against undefined and null, so need `!=`.
      if (def != null) {
        // @test Newenvironment Optional, Newenvironment Arg Optional
<<<<<<< HEAD
        const optional = parser.GetBrackets('\\begin{' + begin.getName() + '}');
        // Note, here we test against undefined and null, so need `==`.
=======
        const optional = parser.GetBrackets(`\\begin{${name}}`);
>>>>>>> 14d96de3
        args.push(optional == null ? def : optional);
      }
      for (let i = args.length; i < n; i++) {
        // @test Newenvironment Arg Optional
        args.push(parser.GetArgument(`\\begin{${name}}`));
      }
      bdef = ParseUtil.substituteArgs(parser, args, bdef);
      edef = ParseUtil.substituteArgs(parser, [], edef); // no args, but get errors for #n in edef
    }
    parser.string = ParseUtil.addArgs(
      parser,
      bdef,
      parser.string.slice(parser.i)
    );
    parser.i = 0;
    parser.stack.global['beginEnv'] = (parser.stack.global['beginEnv'] as number || 0) + 1;
    return parser.itemFactory
      .create('beginEnv')
      .setProperty('name', name);
  },

  Macro: BaseMethods.Macro,
};

export default NewcommandMethods;<|MERGE_RESOLUTION|>--- conflicted
+++ resolved
@@ -280,12 +280,8 @@
       // Note, here we test against undefined and null, so need `!=`.
       if (def != null) {
         // @test Newenvironment Optional, Newenvironment Arg Optional
-<<<<<<< HEAD
-        const optional = parser.GetBrackets('\\begin{' + begin.getName() + '}');
+        const optional = parser.GetBrackets(`\\begin{${name}}`);
         // Note, here we test against undefined and null, so need `==`.
-=======
-        const optional = parser.GetBrackets(`\\begin{${name}}`);
->>>>>>> 14d96de3
         args.push(optional == null ? def : optional);
       }
       for (let i = args.length; i < n; i++) {
