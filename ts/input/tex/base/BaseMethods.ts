/*************************************************************
 *
 *  Copyright (c) 2017-2024 The MathJax Consortium
 *
 *  Licensed under the Apache License, Version 2.0 (the "License");
 *  you may not use this file except in compliance with the License.
 *  You may obtain a copy of the License at
 *
 *      http://www.apache.org/licenses/LICENSE-2.0
 *
 *  Unless required by applicable law or agreed to in writing, software
 *  distributed under the License is distributed on an "AS IS" BASIS,
 *  WITHOUT WARRANTIES OR CONDITIONS OF ANY KIND, either express or implied.
 *  See the License for the specific language governing permissions and
 *  limitations under the License.
 */

/**
 * @file The Basic Parse methods.
 *
 * @author v.sorge@mathjax.org (Volker Sorge)
 */

import { HandlerType } from '../HandlerTypes.js';
import * as sitem from './BaseItems.js';
import { StackItem, EnvList } from '../StackItem.js';
import { Macro } from '../Token.js';
import { ParseResult, ParseMethod } from '../Types.js';
import NodeUtil from '../NodeUtil.js';
import TexError from '../TexError.js';
import TexParser from '../TexParser.js';
import { TexConstant } from '../TexConstants.js';
import { ParseUtil } from '../ParseUtil.js';
import { UnitUtil } from '../UnitUtil.js';
import { PropertyList } from '../../../core/Tree/Node.js';
import { MmlNode, TEXCLASS } from '../../../core/MmlTree/MmlNode.js';
import { MmlMo } from '../../../core/MmlTree/MmlNodes/mo.js';
import { MmlMsubsup } from '../../../core/MmlTree/MmlNodes/msubsup.js';
import { MmlMunderover } from '../../../core/MmlTree/MmlNodes/munderover.js';
import { Label } from '../Tags.js';
import { em } from '../../../util/lengths.js';
import { entities } from '../../../util/Entities.js';
import { lookup } from '../../../util/Options.js';
import { ColumnState } from '../ColumnParser.js';
import { replaceUnicode } from '../../../util/string.js';

const P_HEIGHT = 1.2 / 0.85; // cmex10 height plus depth over .85
const MmlTokenAllow: { [key: string]: number } = {
  fontfamily: 1,
  fontsize: 1,
  fontweight: 1,
  fontstyle: 1,
  color: 1,
  background: 1,
  id: 1,
  class: 1,
  href: 1,
  style: 1,
};

/**
 * @param {string} align   The vertical aligment to use (t, b, m or c)
 * @param {number} n       The number of expected alignment characters
 * @returns {string} String with space separated alignment characters
 */
export function splitAlignArray(align: string, n: number = Infinity): string {
  const list = align
    .replace(/\s+/g, '')
    .split('')
    .map((s: string) => {
      const name = { t: 'top', b: 'bottom', m: 'middle', c: 'center' }[s];
      if (!name) {
        throw new TexError(
          'BadBreakAlign',
          'Invalid alignment character: %1',
          s
        );
      }
      return name;
    });
  if (list.length > n) {
    throw new TexError(
      'TooManyAligns',
      'Too many alignment characters: %1',
      align
    );
  }
  return n === 1 ? list[0] : list.join(' ');
}

/**
 * Parse a general root.
 *
 * @param {TexParser} parser The calling parser.
 * @param {string} n The index of the root.
 * @returns {MmlNode} The node with the parsed root.
 */
function parseRoot(parser: TexParser, n: string): MmlNode {
  // @test General Root, Explicit Root
  const env = parser.stack.env;
  const inRoot = env['inRoot'];
  env['inRoot'] = true;
  const newParser = new TexParser(n, env, parser.configuration);
  let node = newParser.mml();
  const global = newParser.stack.global;
  if (global['leftRoot'] || global['upRoot']) {
    // @test Tweaked Root
    const def: EnvList = {};
    if (global['leftRoot']) {
      def['width'] = global['leftRoot'];
    }
    if (global['upRoot']) {
      def['voffset'] = global['upRoot'];
      def['height'] = global['upRoot'];
    }
    node = parser.create('node', 'mpadded', [node], def);
  }
  env['inRoot'] = inRoot;
  return node;
}

/**
 * Handle LaTeX tokens.
 */
const BaseMethods: { [key: string]: ParseMethod } = {
  /**
   * Handle {
   *
   * @param {TexParser} parser The calling parser.
   * @param {string} _c The parsed character.
   */
  Open(parser: TexParser, _c: string) {
    // @test Identifier Font, Prime, Prime with subscript
    parser.Push(parser.itemFactory.create('open'));
  },

  /**
   * Handle }
   *
   * @param {TexParser} parser The calling parser.
   * @param {string} _c The parsed character.
   */
  Close(parser: TexParser, _c: string) {
    // @test Identifier Font, Prime, Prime with subscript
    parser.Push(parser.itemFactory.create('close'));
  },

  /**
   * Handle |
   *
   * @param {TexParser} parser The calling parser.
   * @param {string} c The parsed character.
   */
  Bar(parser: TexParser, c: string) {
    parser.Push(
      parser.create(
        'token',
        'mo',
        { stretchy: false, texClass: TEXCLASS.ORD },
        c
      )
    );
  },

  /**
   * Handle tilde and spaces.
   *
   * @param {TexParser} parser The calling parser.
   * @param {string} _c The parsed character.
   */
  Tilde(parser: TexParser, _c: string) {
    // @test Tilde, Tilde2
    parser.Push(parser.create('token', 'mtext', {}, entities.nbsp));
  },

  /**
   * Handling space, by doing nothing.
   *
   * @param {TexParser} _parser The calling parser.
   * @param {string} _c The parsed character.
   */
  Space(_parser: TexParser, _c: string) {},

  /**
   * Handle ^
   *
   * @param {TexParser} parser The calling parser.
   * @param {string} _c The parsed character.
   */
  Superscript(parser: TexParser, _c: string) {
    if (parser.GetNext().match(/\d/)) {
      // don't treat numbers as a unit
      parser.string =
        parser.string.substring(0, parser.i + 1) +
        ' ' +
        parser.string.substring(parser.i + 1);
    }
    let primes: MmlNode;
    let base: MmlNode | void;
    const top = parser.stack.Top();
    if (top.isKind('prime')) {
      // @test Prime on Prime
      [base, primes] = top.Peek(2);
      parser.stack.Pop();
    } else {
      // @test Empty base2, Square, Cube
      base = parser.stack.Prev();
      if (!base) {
        // @test Empty base
        base = parser.create('token', 'mi', {}, '');
      }
    }
    const movesupsub = NodeUtil.getProperty(base, 'movesupsub');
    let position = NodeUtil.isType(base, 'msubsup')
      ? (base as MmlMsubsup).sup
      : (base as MmlMunderover).over;
    if (
      (NodeUtil.isType(base, 'msubsup') &&
        !NodeUtil.isType(base, 'msup') &&
        NodeUtil.getChildAt(base, (base as MmlMsubsup).sup)) ||
      (NodeUtil.isType(base, 'munderover') &&
        !NodeUtil.isType(base, 'mover') &&
        NodeUtil.getChildAt(base, (base as MmlMunderover).over) &&
        !NodeUtil.getProperty(base, 'subsupOK'))
    ) {
      // @test Double-super-error, Double-over-error
      throw new TexError(
        'DoubleExponent',
        'Double exponent: use braces to clarify'
      );
    }
    if (!NodeUtil.isType(base, 'msubsup') || NodeUtil.isType(base, 'msup')) {
      if (movesupsub) {
        // @test Move Superscript, Large Operator
        if (
          !NodeUtil.isType(base, 'munderover') ||
          NodeUtil.isType(base, 'mover') ||
          NodeUtil.getChildAt(base, (base as MmlMunderover).over)
        ) {
          // @test Large Operator
          base = parser.create('node', 'munderover', [base], {
            movesupsub: true,
          });
        }
        position = (base as MmlMunderover).over;
      } else {
        // @test Empty base, Empty base2, Square, Cube
        base = parser.create('node', 'msubsup', [base]);
        position = (base as MmlMsubsup).sup;
      }
    }
    parser.Push(
      parser.itemFactory.create('subsup', base).setProperties({
        position: position,
        primes: primes,
        movesupsub: movesupsub,
      })
    );
  },

  /**
   * Handle _
   *
   * @param {TexParser} parser The calling parser.
   * @param {string} _c The parsed character.
   */
  Subscript(parser: TexParser, _c: string) {
    if (parser.GetNext().match(/\d/)) {
      // don't treat numbers as a unit
      parser.string =
        parser.string.substring(0, parser.i + 1) +
        ' ' +
        parser.string.substring(parser.i + 1);
    }
    let primes, base;
    const top = parser.stack.Top();
    if (top.isKind('prime')) {
      // @test Prime on Sub
      [base, primes] = top.Peek(2);
      parser.stack.Pop();
    } else {
      base = parser.stack.Prev();
      if (!base) {
        // @test Empty Base Index
        base = parser.create('token', 'mi', {}, '');
      }
    }
    const movesupsub = NodeUtil.getProperty(base, 'movesupsub');
    let position = NodeUtil.isType(base, 'msubsup')
      ? (base as MmlMsubsup).sub
      : (base as MmlMunderover).under;
    if (
      (NodeUtil.isType(base, 'msubsup') &&
        !NodeUtil.isType(base, 'msup') &&
        NodeUtil.getChildAt(base, (base as MmlMsubsup).sub)) ||
      (NodeUtil.isType(base, 'munderover') &&
        !NodeUtil.isType(base, 'mover') &&
        NodeUtil.getChildAt(base, (base as MmlMunderover).under) &&
        !NodeUtil.getProperty(base, 'subsupOK'))
    ) {
      // @test Double-sub-error, Double-under-error
      throw new TexError(
        'DoubleSubscripts',
        'Double subscripts: use braces to clarify'
      );
    }
    if (!NodeUtil.isType(base, 'msubsup') || NodeUtil.isType(base, 'msup')) {
      if (movesupsub) {
        // @test Large Operator, Move Superscript
        if (
          !NodeUtil.isType(base, 'munderover') ||
          NodeUtil.isType(base, 'mover') ||
          NodeUtil.getChildAt(base, (base as MmlMunderover).under)
        ) {
          // @test Move Superscript
          base = parser.create('node', 'munderover', [base], {
            movesupsub: true,
          });
        }
        position = (base as MmlMunderover).under;
      } else {
        // @test Empty Base Index, Empty Base Index2, Index
        base = parser.create('node', 'msubsup', [base]);
        position = (base as MmlMsubsup).sub;
      }
    }
    parser.Push(
      parser.itemFactory.create('subsup', base).setProperties({
        position: position,
        primes: primes,
        movesupsub: movesupsub,
      })
    );
  },

  /**
   * Handle '
   *
   * @param {TexParser} parser The calling parser.
   * @param {string} c The parsed character.
   */
  Prime(parser: TexParser, c: string) {
    // @test Prime
    let base = parser.stack.Prev();
    if (!base) {
      // @test PrimeSup, PrePrime, Prime on Sup
      base = parser.create('token', 'mi');
    }
    if (
      (NodeUtil.isType(base, 'msubsup') &&
        !NodeUtil.isType(base, 'msup') &&
        NodeUtil.getChildAt(base, (base as MmlMsubsup).sup)) ||
      (NodeUtil.isType(base, 'munderover') &&
        !NodeUtil.isType(base, 'mover') &&
        NodeUtil.getChildAt(base, (base as MmlMunderover).over) &&
        !NodeUtil.getProperty(base, 'subsupOK'))
    ) {
      // @test Double Prime Error
      throw new TexError(
        'DoubleExponentPrime',
        'Prime causes double exponent: use braces to clarify'
      );
    }
    let sup = '';
    parser.i--;
    do {
      // @test Prime, PrimeSup, Double Prime, PrePrime
      sup += entities.prime;
      parser.i++;
      c = parser.GetNext();
    } while (c === "'" || c === entities.rsquo);
    sup = ['', '\u2032', '\u2033', '\u2034', '\u2057'][sup.length] || sup;
    const node = parser.create('token', 'mo', { variantForm: true }, sup);
    parser.Push(parser.itemFactory.create('prime', base, node));
  },

  /**
   * Handle comments
   *
   * @param {TexParser} parser The calling parser.
   * @param {string} _c The parsed character.
   */
  Comment(parser: TexParser, _c: string) {
    while (
      parser.i < parser.string.length &&
      parser.string.charAt(parser.i) !== '\n'
    ) {
      parser.i++;
    }
  },

  /**
   * Handle hash marks outside of definitions
   *
   * @param {TexParser} _parser The calling parser.
   * @param {string} _c The parsed character.
   */
  Hash(_parser: TexParser, _c: string) {
    // @test Hash Error
    throw new TexError(
      'CantUseHash1',
      "You can't use 'macro parameter character #' in math mode"
    );
  },

  /**
   * Handle \mathrm, \mathbf, etc, allowing for multi-letter runs to be one <mi>.
   *
   * @param {TexParser} parser The calling parser.
   * @param {string} name The macro name.
   * @param {string} variant The font variant.
   * @param {string} italic Optionally, the italic font name.
   */
  MathFont(
    parser: TexParser,
    name: string,
    variant: string,
    italic: string = ''
  ) {
    const text = parser.GetArgument(name);
    const mml = new TexParser(
      text,
      {
        multiLetterIdentifiers: parser.options.identifierPattern,
        ...parser.stack.env,
        font: variant,
        italicFont: italic,
        noAutoOP: true,
      },
      parser.configuration
    ).mml();
    parser.Push(parser.create('node', 'TeXAtom', [mml]));
  },

  /**
   * Setting font, e.g., via \\rm, \\bf etc.
   *
   * @param {TexParser} parser The calling parser.
   * @param {string} _name The macro name.
   * @param {string} font The font name.
   */
  SetFont(parser: TexParser, _name: string, font: string) {
    parser.stack.env['font'] = font;
    parser.Push(parser.itemFactory.create('null'));
  },

  /**
   * Setting style, e.g., via \\displaystyle, \\textstyle, etc.
   *
   * @param {TexParser} parser The calling parser.
   * @param {string} _name The macro name.
   * @param {string} texStyle The tex style name: D, T, S, SS
   * @param {boolean} style True if we are in displaystyle.
   * @param {string} level The nesting level for scripts.
   */
  SetStyle(
    parser: TexParser,
    _name: string,
    texStyle: string,
    style: boolean,
    level: string
  ) {
    parser.stack.env['style'] = texStyle;
    parser.stack.env['level'] = level;
    parser.Push(
      parser.itemFactory
        .create('style')
        .setProperty('styles', { displaystyle: style, scriptlevel: level })
    );
  },

  /**
   * Setting size of an expression, e.g., \\small, \\huge.
   *
   * @param {TexParser} parser The calling parser.
   * @param {string} _name The macro name.
   * @param {number} size The size value.
   */
  SetSize(parser: TexParser, _name: string, size: number) {
    parser.stack.env['size'] = size;
    parser.Push(
      parser.itemFactory
        .create('style')
        .setProperty('styles', { mathsize: em(size) })
    );
  },

  /**
   * Setting explicit spaces, e.g., via commata or colons.
   *
   * @param {TexParser} parser The calling parser.
   * @param {string} _name The macro name.
   * @param {string} space The space value.
   */
  Spacer(parser: TexParser, _name: string, space: number) {
    // @test Positive Spacing, Negative Spacing
    const node = parser.create('node', 'mspace', [], { width: em(space) });
    const style = parser.create('node', 'mstyle', [node], { scriptlevel: 0 });
    parser.Push(style);
  },

  /**
   * Create a discretionary times operator.
   *
   * @param {TexParser} parser The calling parser.
   * @param {string} _name The macro name.
   */
  DiscretionaryTimes(parser: TexParser, _name: string) {
    parser.Push(
      parser.create('token', 'mo', { linebreakmultchar: '\u00D7' }, '\u2062')
    );
  },

  /**
   * Create a discretionary breakpoint.
   *
   * @param {TexParser} parser The calling parser.
   * @param {string} _name The macro name.
   */
  AllowBreak(parser: TexParser, _name: string) {
    parser.Push(parser.create('token', 'mspace'));
  },

  /**
   * Create a forced breakpoint.
   *
   * @param {TexParser} parser The calling parser.
   * @param {string} _name The macro name.
   */
  Break(parser: TexParser, _name: string) {
    parser.Push(
      parser.create('token', 'mspace', {
        linebreak: TexConstant.LineBreak.NEWLINE,
      })
    );
  },

  /**
   * Set surrounding mo linebreak attributes
   *
   * @param {TexParser} parser The calling parser.
   * @param {string} _name The macro name.
   * @param {string} linebreak The linebreak attribute to use.
   */
  Linebreak(parser: TexParser, _name: string, linebreak: string) {
    let insert = true;
    const prev = parser.stack.Prev(true);
    if (prev && prev.isKind('mo')) {
      const style = NodeUtil.getMoAttribute(prev, 'linebreakstyle');
      if (style !== TexConstant.LineBreakStyle.BEFORE) {
        prev.attributes.set('linebreak', linebreak);
        insert = false;
      }
    }
    parser.Push(parser.itemFactory.create('break', linebreak, insert));
  },

  /**
   * Parses left/right fenced expressions.
   *
   * @param {TexParser} parser The calling parser.
   * @param {string} name The macro name.
   */
  LeftRight(parser: TexParser, name: string) {
    // @test Fenced, Fenced3
    const first = name.substring(1);
    parser.Push(
      parser.itemFactory.create(
        first,
        parser.GetDelimiter(name),
        parser.stack.env.color
      )
    );
  },

  /**
   * Handle a named math function, e.g., \\sin, \\cos
   *
   * @param {TexParser} parser The calling parser.
   * @param {string} name The macro name.
   * @param {string} id Alternative string representation of the function.
   */
  NamedFn(parser: TexParser, name: string, id: string) {
    // @test Named Function
    if (!id) {
      id = name.substring(1);
    }
    const mml = parser.create('token', 'mi', { texClass: TEXCLASS.OP }, id);
    parser.Push(parser.itemFactory.create('fn', mml));
  },

  /**
   * Handle a named math operator, e.g., \\min, \\lim
   *
   * @param {TexParser} parser The calling parser.
   * @param {string} name The macro name.
   * @param {string} id Alternative string representation of the operator.
   */
  NamedOp(parser: TexParser, name: string, id: string) {
    // @test Limit
    if (!id) {
      id = name.substring(1);
    }
    id = id.replace(/&thinsp;/, '\u2006');
    const mml = parser.create(
      'token',
      'mo',
      {
        movablelimits: true,
        movesupsub: true,
        form: TexConstant.Form.PREFIX,
        texClass: TEXCLASS.OP,
      },
      id
    );
    parser.Push(mml);
  },

  /**
   * Handle a limits command for math operators.
   *
   * @param {TexParser} parser The calling parser.
   * @param {string} _name The macro name.
   * @param {boolean} limits True for \limits, false for \nolimits.
   */
  Limits(parser: TexParser, _name: string, limits: boolean) {
    // @test Limits
    let op = parser.stack.Prev(true);
    // Get the texclass for the core operator.
    if (
      !op ||
      (NodeUtil.getTexClass(NodeUtil.getCoreMO(op)) !== TEXCLASS.OP &&
        NodeUtil.getProperty(op, 'movesupsub') == null)
    ) {
      // @test Limits Error
      throw new TexError(
        'MisplacedLimits',
        '%1 is allowed only on operators',
        parser.currentCS
      );
    }
    const top = parser.stack.Top();
    let node;
    if (NodeUtil.isType(op, 'munderover') && !limits) {
      // @test Limits UnderOver
      node = parser.create('node', 'msubsup');
      NodeUtil.copyChildren(op, node);
      op = top.Last = node;
    } else if (NodeUtil.isType(op, 'msubsup') && limits) {
      // @test Limits SubSup
      // node = parser.create('node', 'munderover', NodeUtil.getChildren(op), {});
      // Needs to be copied, otherwise we get an error in MmlNode.appendChild!
      node = parser.create('node', 'munderover');
      NodeUtil.copyChildren(op, node);
      op = top.Last = node;
    }
    NodeUtil.setProperty(op, 'movesupsub', limits ? true : false);
    NodeUtil.setProperties(NodeUtil.getCoreMO(op), { movablelimits: false });
    if (
      (NodeUtil.isType(op, 'mo')
        ? NodeUtil.getMoAttribute(op, 'movableLimits')
        : NodeUtil.getAttribute(op, 'movablelimits')) ||
      NodeUtil.getProperty(op, 'movablelimits')
    ) {
      NodeUtil.setProperties(op, { movablelimits: false });
    }
  },

  /**
   * Handle over commands.
   *
   * @param {TexParser} parser The calling parser.
   * @param {string} name The macro name.
   * @param {string} open The open delimiter in case of a "withdelim" version.
   * @param {string} close The close delimiter.
   */
  Over(parser: TexParser, name: string, open: string, close: string) {
    // @test Over
    const mml = parser.itemFactory
      .create('over')
      .setProperty('name', parser.currentCS);
    if (open || close) {
      // @test Choose
      mml.setProperty('ldelim', open);
      mml.setProperty('rdelim', close);
    } else if (name.match(/withdelims$/)) {
      // @test Over With Delims, Above With Delims
      mml.setProperty('ldelim', parser.GetDelimiter(name));
      mml.setProperty('rdelim', parser.GetDelimiter(name));
    }
    if (name.match(/^\\above/)) {
      // @test Above, Above With Delims
      mml.setProperty('thickness', parser.GetDimen(name));
    } else if (name.match(/^\\atop/) || open || close) {
      // @test Choose
      mml.setProperty('thickness', 0);
    }
    parser.Push(mml);
  },

  /**
   * Parses a fraction.
   *
   * @param {TexParser} parser The calling parser.
   * @param {string} name The macro name.
   */
  Frac(parser: TexParser, name: string) {
    // @test Frac
    const num = parser.ParseArg(name);
    const den = parser.ParseArg(name);
    const node = parser.create('node', 'mfrac', [num, den]);
    parser.Push(node);
  },

  /**
   * Parses a square root element.
   *
   * @param {TexParser} parser The calling parser.
   * @param {string} name The macro name.
   */
  Sqrt(parser: TexParser, name: string) {
    const n = parser.GetBrackets(name);
    let arg = parser.GetArgument(name);
    if (arg === '\\frac') {
      arg +=
        '{' + parser.GetArgument(arg) + '}{' + parser.GetArgument(arg) + '}';
    }
    let mml = new TexParser(arg, parser.stack.env, parser.configuration).mml();
    if (!n) {
      // @test Square Root
      mml = parser.create('node', 'msqrt', [mml]);
    } else {
      // @test General Root
      mml = parser.create('node', 'mroot', [mml, parseRoot(parser, n)]);
    }
    parser.Push(mml);
  },

  /**
   * Parse a general root.
   *
   * @param {TexParser} parser The calling parser.
   * @param {string} name The macro name.
   */
  Root(parser: TexParser, name: string) {
    const n = parser.GetUpTo(name, '\\of');
    const arg = parser.ParseArg(name);
    const node = parser.create('node', 'mroot', [arg, parseRoot(parser, n)]);
    parser.Push(node);
  },

  /**
   * Parses a movable index element in a root, e.g. \\uproot, \\leftroot
   *
   * @param {TexParser} parser The calling parser.
   * @param {string} name The macro name.
   * @param {string} id Argument which should be a string representation of an integer.
   */
  MoveRoot(parser: TexParser, name: string, id: string) {
    // @test Tweaked Root
    if (!parser.stack.env['inRoot']) {
      // @test Misplaced Move Root
      throw new TexError(
        'MisplacedMoveRoot',
        '%1 can appear only within a root',
        parser.currentCS
      );
    }
    if (parser.stack.global[id]) {
      // @test Multiple Move Root
      throw new TexError(
        'MultipleMoveRoot',
        'Multiple use of %1',
        parser.currentCS
      );
    }
    let n = parser.GetArgument(name);
    if (!n.match(/-?[0-9]+/)) {
      // @test Incorrect Move Root
      throw new TexError(
        'IntegerArg',
        'The argument to %1 must be an integer',
        parser.currentCS
      );
    }
    n = parseInt(n, 10) / 15 + 'em';
    if (n.substring(0, 1) !== '-') {
      n = '+' + n;
    }
    parser.stack.global[id] = n;
  },

  /**
   * Handle accents.
   *
   * @param {TexParser} parser The calling parser.
   * @param {string} name The macro name.
   * @param {string} accent The accent.
   * @param {boolean} stretchy True if accent is stretchy, false if mathaccent should be false.
   */
  Accent(parser: TexParser, name: string, accent: string, stretchy: boolean) {
    // @test Vector
    const c = parser.ParseArg(name);
    // @test Vector Font
    const def = {
      ...ParseUtil.getFontDef(parser),
      accent: true,
      mathaccent: stretchy === undefined ? true : stretchy,
    };
    const entity = NodeUtil.createEntity(accent);
    const mml = parser.create('token', 'mo', def, entity);
    NodeUtil.setAttribute(mml, 'stretchy', stretchy ? true : false);
    // @test Vector Op, Vector
    const mo = NodeUtil.isEmbellished(c) ? NodeUtil.getCoreMO(c) : c;
    if (
      NodeUtil.isType(mo, 'mo') ||
      NodeUtil.getProperty(mo, 'movablelimits')
    ) {
      // @test Vector Op
      NodeUtil.setProperties(mo, { movablelimits: false });
    }
    const muoNode = parser.create('node', 'munderover');
    // This is necessary to get the empty element into the children.
    NodeUtil.setChild(muoNode, 0, c);
    NodeUtil.setChild(muoNode, 1, null);
    NodeUtil.setChild(muoNode, 2, mml);
    const texAtom = parser.create('node', 'TeXAtom', [muoNode]);
    parser.Push(texAtom);
  },

  /**
   * Handles stacked elements.
   *
   * @param {TexParser} parser The calling parser.
   * @param {string} name The macro name.
   * @param {string} c Character to stack.
   * @param {boolean} stack True if stacked operator.
   */
  UnderOver(parser: TexParser, name: string, c: string, stack: boolean) {
    const entity = NodeUtil.createEntity(c);
    const mo = parser.create(
      'token',
      'mo',
      { stretchy: true, accent: true },
      entity
    );
    if (entity.match(MmlMo.mathaccentsWithWidth)) {
      mo.setProperty('mathaccent', false);
    }
    const pos = name.charAt(1) === 'o' ? 'over' : 'under';
    const base = parser.ParseArg(name);
    parser.Push(ParseUtil.underOver(parser, base, mo, pos, stack));
  },

  /**
   * Handles overset.
   *
   * @param {TexParser} parser The calling parser.
   * @param {string} name The macro name.
   */
  Overset(parser: TexParser, name: string) {
    // @test Overset
    const top = parser.ParseArg(name);
    const base = parser.ParseArg(name);
    const topMo = top.coreMO();
    const accent =
      topMo.isKind('mo') && NodeUtil.getMoAttribute(topMo, 'accent') === true;
    ParseUtil.checkMovableLimits(base);
    const node = parser.create('node', 'mover', [base, top], { accent });
    parser.Push(node);
  },

  /**
   * Handles underset.
   *
   * @param {TexParser} parser The calling parser.
   * @param {string} name The macro name.
   */
  Underset(parser: TexParser, name: string) {
    // @test Underset
    const bot = parser.ParseArg(name);
    const base = parser.ParseArg(name);
    const botMo = bot.coreMO();
    const accentunder =
      botMo.isKind('mo') && NodeUtil.getMoAttribute(botMo, 'accent') === true;
    ParseUtil.checkMovableLimits(base);
    const node = parser.create('node', 'munder', [base, bot], { accentunder });
    parser.Push(node);
  },

  /**
   * Handles overunderset.
   *
   * @param {TexParser} parser The calling parser.
   * @param {string} name The macro name.
   */
  Overunderset(parser: TexParser, name: string) {
    const top = parser.ParseArg(name);
    const bot = parser.ParseArg(name);
    const base = parser.ParseArg(name);
    const topMo = top.coreMO();
    const botMo = bot.coreMO();
    const accent =
      topMo.isKind('mo') && NodeUtil.getMoAttribute(topMo, 'accent') === true;
    const accentunder =
      botMo.isKind('mo') && NodeUtil.getMoAttribute(botMo, 'accent') === true;
    ParseUtil.checkMovableLimits(base);
    const node = parser.create('node', 'munderover', [base, bot, top], {
      accent,
      accentunder,
    });
    parser.Push(node);
  },

  /**
   * Creates TeXAtom, when class of element is changed explicitly.
   *
   * @param {TexParser} parser The calling parser.
   * @param {string} name The macro name.
   * @param {number} mclass The new TeX class.
   */
  TeXAtom(parser: TexParser, name: string, mclass: number) {
    const def: EnvList = { texClass: mclass };
    let mml: StackItem | MmlNode;
    let node: MmlNode;
    if (mclass === TEXCLASS.OP) {
      def['movesupsub'] = def['movablelimits'] = true;
      const arg = parser.GetArgument(name);
      const match = arg.match(/^\s*\\rm\s+([a-zA-Z0-9 ]+)$/);
      if (match) {
        // @test Mathop
        def['mathvariant'] = TexConstant.Variant.NORMAL;
        node = parser.create('token', 'mi', def, match[1]);
      } else {
        // @test Mathop Cal
        const parsed = new TexParser(
          arg,
          parser.stack.env,
          parser.configuration
        ).mml();
        node = parser.create('node', 'TeXAtom', [parsed], def);
      }
      mml = parser.itemFactory.create('fn', node);
    } else {
      // @test Mathrel
      mml = parser.create('node', 'TeXAtom', [parser.ParseArg(name)], def);
    }
    parser.Push(mml);
  },

  /**
   * Creates vboxes with various vertical alignments
   *
   * @param {TexParser} parser The calling parser.
   * @param {string} name The macro name.
   * @param {string} align The alignment for the box.
   */
  VBox(parser: TexParser, name: string, align: string) {
    const arg = new TexParser(
      parser.GetArgument(name),
      parser.stack.env,
      parser.configuration
    );
    const def = {
      'data-vertical-align': align,
      texClass: TEXCLASS.ORD,
    } as EnvList;
    if (arg.stack.env.hsize) {
      def.width = arg.stack.env.hsize;
      def['data-overflow'] = 'linebreak';
    }
    const mml = parser.create('node', 'mpadded', [arg.mml()], def);
    mml.setProperty('vbox', align);
    parser.Push(mml);
  },

  /**
   * Sets hsize for \vbox, \vtop, \vcenter boxes
   *
   * @param {TexParser} parser The calling parser.
   * @param {string} name The macro name.
   */
  Hsize(parser: TexParser, name: string) {
    if (parser.GetNext() === '=') {
      parser.i++;
    }
    parser.stack.env.hsize = parser.GetDimen(name);
    parser.Push(parser.itemFactory.create('null'));
  },

  /**
   * Handle \parbox[align]{width}{text}
   *
   * @param {TexParser} parser The calling parser.
   * @param {string} name The macro name.
   */
  ParBox(parser: TexParser, name: string) {
    const c = parser.GetBrackets(name, 'c');
    const width = parser.GetDimen(name);
    const text = ParseUtil.internalMath(parser, parser.GetArgument(name));
    const align = splitAlignArray(c, 1);
    const mml = parser.create('node', 'mpadded', text, {
      width: width,
      'data-overflow': 'linebreak',
      'data-vertical-align': align,
    });
    mml.setProperty('vbox', align);
    parser.Push(mml);
  },

  /**
   * Handle \breakAlign{type}{align} for type = c, r, or t
   *
   * @param {TexParser} parser The calling parser.
   * @param {string} name The macro name.
   */
  BreakAlign(parser: TexParser, name: string) {
    const top = parser.stack.Top() as sitem.ArrayItem;
    if (!(top instanceof sitem.ArrayItem)) {
      throw new TexError(
        'BreakNotInArray',
        '%1 must be used in an alignment environment',
        parser.currentCS
      );
    }
    const type = parser.GetArgument(name).trim();
    switch (type) {
      case 'c':
        if (top.First) {
          throw new TexError(
            'BreakFirstInEntry',
            '%1 must be at the beginning of an alignment entry',
            parser.currentCS + '{c}'
          );
        }
        top.breakAlign.cell = splitAlignArray(parser.GetArgument(name), 1);
        break;
      case 'r':
        if (top.row.length || top.First) {
          throw new TexError(
            'BreakFirstInRow',
            '%1 must be at the beginning of an alignment row',
            parser.currentCS + '{r}'
          );
        }
        top.breakAlign.row = splitAlignArray(parser.GetArgument(name));
        break;
      case 't':
        if (top.table.length || top.row.length || top.First) {
          throw new TexError(
            'BreakFirstInTable',
            '%1 must be at the beginning of an alignment',
            parser.currentCS + '{t}'
          );
        }
        top.breakAlign.table = splitAlignArray(parser.GetArgument(name));
        break;
      default:
        throw new TexError(
          'BreakType',
          'First argument to %1 must be one of c, r, or t',
          parser.currentCS
        );
    }
  },

  /**
   * Creates mmltoken elements. Used in Macro substitutions.
   *
   * @param {TexParser} parser The calling parser.
   * @param {string} name The macro name.
   */
  MmlToken(parser: TexParser, name: string) {
    // @test Modulo
    const kind = parser.GetArgument(name);
    let attr = parser.GetBrackets(name, '').replace(/^\s+/, '');
    const text = parser.GetArgument(name);
    const def: EnvList = {};
    const keep: string[] = [];
    let node: MmlNode;
    try {
      node = parser.create('node', kind);
    } catch (_e) {
      node = null;
    }
    if (!node || !node.isToken) {
      // @test Token Illegal Type, Token Wrong Type
      throw new TexError('NotMathMLToken', '%1 is not a token element', kind);
    }
    while (attr !== '') {
      const match = attr.match(
        /^([a-z]+)\s*=\s*('[^']*'|"[^"]*"|[^ ,]*)\s*,?\s*/i
      );
      if (!match) {
        // @test Token Invalid Attribute
        throw new TexError(
          'InvalidMathMLAttr',
          'Invalid MathML attribute: %1',
          attr
        );
      }
      if (!node.attributes.hasDefault(match[1]) && !MmlTokenAllow[match[1]]) {
        // @test Token Unknown Attribute, Token Wrong Attribute
        throw new TexError(
          'UnknownAttrForElement',
          '%1 is not a recognized attribute for %2',
          match[1],
          kind
        );
      }
      let value: string | boolean = ParseUtil.mmlFilterAttribute(
        parser,
        match[1],
        match[2].replace(/^(['"])(.*)\1$/, '$2')
      );
      if (value) {
        if (value.toLowerCase() === 'true') {
          value = true;
        } else if (value.toLowerCase() === 'false') {
          value = false;
        }
        def[match[1]] = value;
        keep.push(match[1]);
      }
      attr = attr.substring(match[0].length);
    }
    if (keep.length) {
      def['mjx-keep-attrs'] = keep.join(' ');
    }
    const textNode = parser.create('text', replaceUnicode(text));
    node.appendChild(textNode);
    NodeUtil.setProperties(node, def);
    parser.Push(node);
  },

  /**
   * Handle strut.
   *
   * @param {TexParser} parser The calling parser.
   * @param {string} _name The macro name.
   */
  Strut(parser: TexParser, _name: string) {
    // @test Strut
    const row = parser.create('node', 'mrow');
    const padded = parser.create('node', 'mpadded', [row], {
      height: '8.6pt',
      depth: '3pt',
      width: 0,
    });
    parser.Push(padded);
  },

  /**
   * Handle phantom commands.
   *
   * @param {TexParser} parser The calling parser.
   * @param {string} name The macro name.
   * @param {string} v Vertical size.
   * @param {string} h Horizontal size.
   */
  Phantom(parser: TexParser, name: string, v: string, h: string) {
    // @test Phantom
    let box = parser.create('node', 'mphantom', [parser.ParseArg(name)]);
    if (v || h) {
      // TEMP: Changes here
      box = parser.create('node', 'mpadded', [box]);
      if (h) {
        // @test Horizontal Phantom
        NodeUtil.setAttribute(box, 'height', 0);
        NodeUtil.setAttribute(box, 'depth', 0);
      }
      if (v) {
        // @test Vertical Phantom
        NodeUtil.setAttribute(box, 'width', 0);
      }
    }
    const atom = parser.create('node', 'TeXAtom', [box]);
    parser.Push(atom);
  },

  /**
   * Handle smash.
   *
   * @param {TexParser} parser The calling parser.
   * @param {string} name The macro name.
   */
  Smash(parser: TexParser, name: string) {
    // @test Smash, Smash Top, Smash Bottom
    const bt = UnitUtil.trimSpaces(parser.GetBrackets(name, ''));
    const smash = parser.create('node', 'mpadded', [parser.ParseArg(name)]);
    // TEMP: Changes here:
    switch (bt) {
      case 'b':
        NodeUtil.setAttribute(smash, 'depth', 0);
        break;
      case 't':
        NodeUtil.setAttribute(smash, 'height', 0);
        break;
      default:
        NodeUtil.setAttribute(smash, 'height', 0);
        NodeUtil.setAttribute(smash, 'depth', 0);
    }
    const atom = parser.create('node', 'TeXAtom', [smash]);
    parser.Push(atom);
  },

  /**
   * Handle rlap and llap commands.
   *
   * @param {TexParser} parser The calling parser.
   * @param {string} name The macro name.
   */
  Lap(parser: TexParser, name: string) {
    // @test Llap, Rlap
    const mml = parser.create('node', 'mpadded', [parser.ParseArg(name)], {
      width: 0,
    });
    if (name === '\\llap') {
      // @test Llap
      NodeUtil.setAttribute(mml, 'lspace', '-1width');
    }
    const atom = parser.create('node', 'TeXAtom', [mml]);
    parser.Push(atom);
  },

  /**
   * Handle raise and lower commands.
   *
   * @param {TexParser} parser The calling parser.
   * @param {string} name The macro name.
   */
  RaiseLower(parser: TexParser, name: string) {
    // @test Raise, Lower, Raise Negative, Lower Negative
    let h = parser.GetDimen(name);
    const item = parser.itemFactory
      .create('position')
      .setProperties({ name: parser.currentCS, move: 'vertical' });
    // TEMP: Changes here:
    if (h.charAt(0) === '-') {
      // @test Raise Negative, Lower Negative
      h = h.slice(1);
      name = name.substring(1) === 'raise' ? '\\lower' : '\\raise';
    }
    if (name === '\\lower') {
      // @test Raise, Raise Negative
      item.setProperty('dh', '-' + h);
      item.setProperty('dd', '+' + h);
    } else {
      // @test Lower, Lower Negative
      item.setProperty('dh', '+' + h);
      item.setProperty('dd', '-' + h);
    }
    parser.Push(item);
  },

  /**
   * Handle moveleft, moveright commands
   *
   * @param {TexParser} parser The calling parser.
   * @param {string} name The macro name.
   */
  MoveLeftRight(parser: TexParser, name: string) {
    // @test Move Left, Move Right, Move Left Negative, Move Right Negative
    let h = parser.GetDimen(name);
    let nh = h.charAt(0) === '-' ? h.slice(1) : '-' + h;
    if (name === '\\moveleft') {
      const tmp = h;
      h = nh;
      nh = tmp;
    }
    parser.Push(
      parser.itemFactory.create('position').setProperties({
        name: parser.currentCS,
        move: 'horizontal',
        left: parser.create('node', 'mspace', [], { width: h }),
        right: parser.create('node', 'mspace', [], { width: nh }),
      })
    );
  },

  /**
   * Handle horizontal spacing commands.
   *
   * @param {TexParser} parser The calling parser.
   * @param {string} name The macro name.
   * @param {boolean} nobreak Flag indicating if it is a linebreaking command.
   */
  Hskip(parser: TexParser, name: string, nobreak: boolean = false) {
    // @test Modulo
    const node = parser.create('node', 'mspace', [], {
      width: parser.GetDimen(name),
    });
    if (nobreak) {
      NodeUtil.setAttribute(node, 'linebreak', 'nobreak');
    }
    parser.Push(node);
  },

  /**
   * Handle removal of spaces in script modes
   *
   * @param {TexParser} parser The calling parser.
   * @param {string} _name The macro name.
   */
  Nonscript(parser: TexParser, _name: string) {
    parser.Push(parser.itemFactory.create('nonscript'));
  },

  /**
   * Handle Rule and Space command
   *
   * @param {TexParser} parser The calling parser.
   * @param {string} name The macro name.
   * @param {string} style The style of the rule spacer.
   */
  Rule(parser: TexParser, name: string, style: string) {
    // @test Rule 3D, Space 3D
    const w = parser.GetDimen(name),
      h = parser.GetDimen(name),
      d = parser.GetDimen(name);
    const def: EnvList = { width: w, height: h, depth: d };
    if (style !== 'blank') {
      def['mathbackground'] = parser.stack.env['color'] || 'black';
    }
    const node = parser.create('node', 'mspace', [], def);
    parser.Push(node);
  },

  /**
   * Handle rule command.
   *
   * @param {TexParser} parser The calling parser.
   * @param {string} name The macro name.
   */
  rule(parser: TexParser, name: string) {
    // @test Rule 2D
    const v = parser.GetBrackets(name),
      w = parser.GetDimen(name),
      h = parser.GetDimen(name);
    let mml = parser.create('node', 'mspace', [], {
      width: w,
      height: h,
      mathbackground: parser.stack.env['color'] || 'black',
    });
    if (v) {
      mml = parser.create('node', 'mpadded', [mml], { voffset: v });
      if (v.match(/^-/)) {
        NodeUtil.setAttribute(mml, 'height', v);
        NodeUtil.setAttribute(mml, 'depth', '+' + v.substring(1));
      } else {
        NodeUtil.setAttribute(mml, 'height', '+' + v);
      }
    }
    parser.Push(mml);
  },

  /**
   * Handle big command sequences, e.g., \\big, \\Bigg.
   *
   * @param {TexParser} parser The calling parser.
   * @param {string} name The macro name.
   * @param {number} mclass The TeX class of the element.
   * @param {number} size The em size.
   */
  MakeBig(parser: TexParser, name: string, mclass: number, size: number) {
    // @test Choose, Over With Delims, Above With Delims
    size *= P_HEIGHT;
    const sizeStr = String(size).replace(/(\.\d\d\d).+/, '$1') + 'em';
    const delim = parser.GetDelimiter(name, true);
    const mo = parser.create(
      'token',
      'mo',
      {
        minsize: sizeStr,
        maxsize: sizeStr,
        fence: true,
        stretchy: true,
        symmetric: true,
      },
      delim
    );
    const node = parser.create('node', 'TeXAtom', [mo], { texClass: mclass });
    parser.Push(node);
  },

  /**
   * Handle buildrel command.
   *
   * @param {TexParser} parser The calling parser.
   * @param {string} name The macro name.
   */
  BuildRel(parser: TexParser, name: string) {
    // @test BuildRel, BuildRel Expression
    const top = parser.ParseUpTo(name, '\\over');
    const bot = parser.ParseArg(name);
    const node = parser.create('node', 'munderover');
    // This is necessary to get the empty element into the children.
    NodeUtil.setChild(node, 0, bot);
    NodeUtil.setChild(node, 1, null);
    NodeUtil.setChild(node, 2, top);
    const atom = parser.create('node', 'TeXAtom', [node], {
      texClass: TEXCLASS.REL,
    });
    parser.Push(atom);
  },

  /**
   * Handle horizontal boxes.
   *
   * @param {TexParser} parser The calling parser.
   * @param {string} name The macro name.
   * @param {string} style Box style.
   * @param {string} font The mathvariant to use
   */
  HBox(parser: TexParser, name: string, style: string, font?: string) {
    // @test Hbox
    parser.PushAll(
      ParseUtil.internalMath(parser, parser.GetArgument(name), style, font)
    );
  },

  /**
   * Handle framed boxes.
   *
   * @param {TexParser} parser The calling parser.
   * @param {string} name The macro name.
   */
  FBox(parser: TexParser, name: string) {
    // @test Fbox
    const internal = ParseUtil.internalMath(parser, parser.GetArgument(name));
    const node = parser.create('node', 'menclose', internal, {
      notation: 'box',
    });
    parser.Push(node);
  },

  /**
   * Handle framed boxes with options.
   *
   * @param {TexParser} parser The calling parser.
   * @param {string} name The macro name.
   */
  FrameBox(parser: TexParser, name: string) {
    const width = parser.GetBrackets(name);
    const pos = parser.GetBrackets(name) || 'c';
    let mml = ParseUtil.internalMath(parser, parser.GetArgument(name));
    if (width) {
      mml = [
        parser.create('node', 'mpadded', mml, {
          width,
          'data-align': lookup(pos, { l: 'left', r: 'right' }, 'center'),
        }),
      ];
    }
    const node = parser.create(
      'node',
      'TeXAtom',
      [parser.create('node', 'menclose', mml, { notation: 'box' })],
      { texClass: TEXCLASS.ORD }
    );
    parser.Push(node);
  },

  /**
   * Implements \makebox.
   *
   * @param {TexParser} parser   The calling parser.
   * @param {string} name        The macro name.
   */
  MakeBox(parser: TexParser, name: string) {
    const width = parser.GetBrackets(name);
    const pos = parser.GetBrackets(name, 'c');
    const mml = parser.create(
      'node',
      'mpadded',
      ParseUtil.internalMath(parser, parser.GetArgument(name))
    );
    if (width) {
      NodeUtil.setAttribute(mml, 'width', width);
    }
    const align = lookup(pos.toLowerCase(), { c: 'center', r: 'right' }, '');
    if (align) {
      NodeUtil.setAttribute(mml, 'data-align', align);
    }
    if (pos.toLowerCase() !== pos) {
      NodeUtil.setAttribute(mml, 'data-overflow', 'linebreak');
    }
    parser.Push(mml);
  },

  /**
   * Handle \\not.
   *
   * @param {TexParser} parser The calling parser.
   * @param {string} _name The macro name.
   */
  Not(parser: TexParser, _name: string) {
    // @test Negation Simple, Negation Complex, Negation Explicit,
    //       Negation Large
    parser.Push(parser.itemFactory.create('not'));
  },

  /**
   * Handle dots.
   *
   * @param {TexParser} parser The calling parser.
   * @param {string} _name The macro name.
   */
  Dots(parser: TexParser, _name: string) {
    // @test Operator Dots
    const ldotsEntity = NodeUtil.createEntity('2026');
    const cdotsEntity = NodeUtil.createEntity('22EF');
    const ldots = parser.create(
      'token',
      'mo',
      { stretchy: false },
      ldotsEntity
    );
    const cdots = parser.create(
      'token',
      'mo',
      { stretchy: false },
      cdotsEntity
    );
    parser.Push(
      parser.itemFactory.create('dots').setProperties({
        ldots: ldots,
        cdots: cdots,
      })
    );
  },

  /**
   * Handle small matrix environments.
   *
   * @param {TexParser} parser The calling parser.
   * @param {string} _name The macro name.
   * @param {string} open Opening fence.
   * @param {string} close Closing fence.
   * @param {string} align Column alignment.
   * @param {string} spacing Column spacing.
   * @param {string} vspacing Row spacing.
   * @param {string} style Display or text style.
   * @param {boolean} cases Is it a cases environment.
   * @param {boolean} numbered Is it a numbered environment.
   */
  Matrix(
    parser: TexParser,
    _name: string,
    open: string,
    close: string,
    align: string,
    spacing: string,
    vspacing: string,
    style: string,
    cases: boolean,
    numbered: boolean
  ) {
    const c = parser.GetNext();
    if (c === '') {
      // @test Matrix Error
      throw new TexError(
        'MissingArgFor',
        'Missing argument for %1',
        parser.currentCS
      );
    }
    if (c === '{') {
      // @test Matrix Braces, Matrix Columns, Matrix Rows.
      parser.i++;
    } else {
      // @test Matrix Arg
      parser.string = c + '}' + parser.string.slice(parser.i + 1);
      parser.i = 0;
    }
    // @test Matrix Braces, Matrix Columns, Matrix Rows.
    const array = parser.itemFactory
      .create('array')
      .setProperty('requireClose', true) as sitem.ArrayItem;
    if (open || !align) {
      array.setProperty('arrayPadding', '.2em .125em');
    }
    array.arraydef = {
      rowspacing: vspacing || '4pt',
      columnspacing: spacing || '1em',
    };
    if (cases) {
      // @test Matrix Cases
      array.setProperty('isCases', true);
    }
    if (numbered) {
      // @test Matrix Numbered
      array.setProperty('isNumbered', true);
      array.arraydef.side = numbered;
    }
    if (open || close) {
      // @test Matrix Parens, Matrix Parens Subscript, Matrix Cases
      array.setProperty('open', open);
      array.setProperty('close', close);
    }
    if (style === 'D') {
      // @test Matrix Numbered
      array.arraydef.displaystyle = true;
    }
    if (align != null) {
      // @test Matrix Cases, Matrix Numbered
      array.arraydef.columnalign = align;
    }
    parser.Push(array);
  },

  /**
   * Handle array entry.
   *
   * @param {TexParser} parser The calling parser.
   * @param {string} name The macro name.
   */
  Entry(parser: TexParser, name: string) {
    // @test Label, Array, Cross Product Formula
    parser.Push(
      parser.itemFactory
        .create('cell')
        .setProperties({ isEntry: true, name: name })
    );
    const top = parser.stack.Top();
    const env = top.getProperty('casesEnv') as string;
    const cases = top.getProperty('isCases');
    if (!cases && !env) return;
    //
    //  Make second column be in \text{...} (unless it is already
    //  in a \text{...}, for backward compatibility).
    //
    const str = parser.string;
    let braces = 0;
    let close = -1;
    let i = parser.i;
    let m = str.length;
    const end = env
      ? new RegExp(`^\\\\end\\s*\\{${env.replace(/\*/, '\\*')}\\}`)
      : null;
    //
    //  Look through the string character by character...
    //
    while (i < m) {
      const c = str.charAt(i);
      if (c === '{') {
        //
        //  Increase the nested brace count and go on
        //
        braces++;
        i++;
      } else if (c === '}') {
        //
        //  If there are too many close braces, just end (we will get an
        //    error message later when the rest of the string is parsed)
        //  Otherwise
        //    decrease the nested brace count,
        //    if it is now zero and we haven't already marked the end of the
        //      first brace group, record the position (use to check for \text{} later)
        //    go on to the next character.
        //
        if (braces === 0) {
          m = 0;
        } else {
          braces--;
          if (braces === 0 && close < 0) {
            close = i - parser.i;
          }
          i++;
        }
      } else if (c === '&' && braces === 0) {
        //
        //  Extra alignment tabs are not allowed in cases
        //
        // @test ExtraAlignTab
        throw new TexError(
          'ExtraAlignTab',
          'Extra alignment tab in \\cases text'
        );
      } else if (c === '\\') {
        //
        //  If the macro is \cr or \\, end the search, otherwise skip the macro
        //  (multi-letter names don't matter, as we will skip the rest of the
        //   characters in the main loop)
        //
        const rest = str.substring(i);
        if (rest.match(/^((\\cr)[^a-zA-Z]|\\\\)/) || (end && rest.match(end))) {
          m = 0;
        } else {
          i += 2;
        }
      } else {
        //
        //  Go on to the next character
        //
        i++;
      }
    }
    //
    //  Check if the second column text is already in \text{};
    //  If not, process the second column as text and continue parsing from there,
    //    (otherwise process the second column as normal, since it is in \text{}
    //
    // i >= parser.i
    //
    const text = str.substring(parser.i, i);
    if (
      !text.match(/^\s*\\text[^a-zA-Z]/) ||
      close !== text.replace(/\s+$/, '').length - 1
    ) {
      const internal = ParseUtil.internalMath(
        parser,
        UnitUtil.trimSpaces(text),
        0
      );
      parser.PushAll(internal);
      parser.i = i;
    }
  },

  /**
   * Handle newline in array.
   *
   * @param {TexParser} parser The calling parser.
   * @param {string} name The macro name.
   */
  Cr(parser: TexParser, name: string) {
    // @test Cr Linebreak, Misplaced Cr
    parser.Push(
      parser.itemFactory
        .create('cell')
        .setProperties({ isCR: true, name: name })
    );
  },

  /**
   * Handle newline outside array.
   *
   * @param {TexParser} parser The calling parser.
   * @param {string} name The macro name.
   * @param {boolean} nobrackets Flag indicating if newline is followed by
   *     brackets.
   */
  CrLaTeX(parser: TexParser, name: string, nobrackets: boolean = false) {
    let n: string;
    if (!nobrackets) {
      // TODO: spaces before * and [ are not allowed in AMS environments like align, but
      //       should be allowed in array and eqnarray.  This distinction should be honored here.
      if (parser.string.charAt(parser.i) === '*') {
        // The * controls page breaking, so ignore it
        parser.i++;
      }
      if (parser.string.charAt(parser.i) === '[') {
        const dim = parser.GetBrackets(name, '');
        const [value, unit] = UnitUtil.matchDimen(dim);
        // @test Custom Linebreak
        if (dim && !value) {
          // @test Dimension Error
          throw new TexError(
            'BracketMustBeDimension',
            'Bracket argument to %1 must be a dimension',
            parser.currentCS
          );
        }
        n = value + unit;
      }
    }
    parser.Push(
      parser.itemFactory
        .create('cell')
        .setProperties({ isCR: true, name: name, linebreak: true })
    );
    const top = parser.stack.Top();
    let node: MmlNode;
    if (top instanceof sitem.ArrayItem) {
      // @test Array
      if (n) {
        top.addRowSpacing(n);
      }
    } else {
      // @test Linebreak
      node = parser.create('node', 'mspace', [], {
        linebreak: TexConstant.LineBreak.NEWLINE,
      });
      // @test Custom Linebreak
      if (n) {
        NodeUtil.setAttribute(node, 'data-lineleading', n);
      }
      parser.Push(node);
    }
  },

  /**
   * Handle horizontal lines in arrays.
   *
   * @param {TexParser} parser The calling parser.
   * @param {string} _name The macro name.
   * @param {string} style Style of the line. E.g., dashed.
   */
  HLine(parser: TexParser, _name: string, style: string) {
    if (style == null) {
      style = 'solid';
    }
    const top = parser.stack.Top();
    if (!(top instanceof sitem.ArrayItem) || top.Size()) {
      // @test Misplaced hline
      throw new TexError('Misplaced', 'Misplaced %1', parser.currentCS);
    }
    if (!top.table.length) {
      // @test Enclosed top, Enclosed top bottom
      top.frame.push(['top', style]);
    } else {
      // @test Enclosed bottom, Enclosed top bottom
      const lines = top.arraydef['rowlines']
        ? (top.arraydef['rowlines'] as string).split(/ /)
        : [];
      while (lines.length < top.table.length) {
        lines.push('none');
      }
      lines[top.table.length - 1] = style;
      top.arraydef['rowlines'] = lines.join(' ');
    }
  },

  /**
   * Handle hfill commands.
   *
   * @param {TexParser} parser The calling parser.
   * @param {string} _name The macro name.
   */
  HFill(parser: TexParser, _name: string) {
    const top = parser.stack.Top();
    if (top instanceof sitem.ArrayItem) {
      // @test Hfill
      top.hfill.push(top.Size());
    } else {
      // @test UnsupportedHFill
      throw new TexError(
        'UnsupportedHFill',
        'Unsupported use of %1',
        parser.currentCS
      );
    }
  },

  /**
   * Create new column declarations
   *
   * @param {TexParser} parser The calling parser.
   * @param {string} name The macro name.
   */
  NewColumnType(parser: TexParser, name: string) {
    const c = parser.GetArgument(name);
    const n = parser.GetBrackets(name, '0');
    const macro = parser.GetArgument(name);
    if (c.length !== 1) {
      throw new TexError(
        'BadColumnName',
        'Column specifier must be exactly one character: %1',
        c
      );
    }
    if (!n.match(/^\d+$/)) {
      throw new TexError(
        'PositiveIntegerArg',
        'Argument to %1 must be a positive integer',
        n
      );
    }
    const cparser = parser.configuration.columnParser;
    cparser.columnHandler[c] = (state: ColumnState) =>
      cparser.macroColumn(state, macro, parseInt(n));
    parser.Push(parser.itemFactory.create('null'));
  },

  /**
   *   LaTeX environments
   */

  /**
   * Handle begin and end environments. This is a macro method.
   *
   * @param {TexParser} parser The calling parser.
   * @param {string} name The macro name.
   */
  BeginEnd(parser: TexParser, name: string) {
    // @test Array1, Array2, Array Test
    const env = parser.GetArgument(name);
    if (env.match(/\\/)) {
      // @test InvalidEnv
      throw new TexError('InvalidEnv', "Invalid environment name '%1'", env);
    }
    const macro = parser.configuration.handlers
      .get(HandlerType.ENVIRONMENT)
      .lookup(env) as Macro;
    if (macro && name === '\\end') {
      // If the first argument is true, we have some sort of user defined
      // environment. Otherwise we have a standard LaTeX environment that is
      // handled with begin and end items.
      if (!macro.args[0]) {
        const mml = parser.itemFactory.create('end').setProperty('name', env);
        parser.Push(mml);
        return;
      }
      // Remember the user defined environment we are closing.
      parser.stack.env['closing'] = env;
    }
    ParseUtil.checkMaxMacros(parser, false);
    parser.parse(HandlerType.ENVIRONMENT, [parser, env]);
  },

  /**
   * Handle array environment.
   *
   * @param {TexParser} parser The calling parser.
   * @param {StackItem} begin The opening stackitem.
   * @param {string} open Opening fence.
   * @param {string} close Closing fence.
   * @param {string} align Column alignment.
   * @param {string} spacing Column spacing.
   * @param {string} vspacing Row spacing.
   * @param {string} style Display or text style.
   * @param {boolean} raggedHeight Does the height need to be adjusted?
   * @returns {ParseResult} The array stack item.
   */
  Array(
    parser: TexParser,
    begin: StackItem,
    open: string,
    close: string,
    align: string,
    spacing: string,
    vspacing: string,
    style: string,
    raggedHeight: boolean
  ): ParseResult {
    if (!align) {
      // @test Array Single
      align = parser.GetArgument('\\begin{' + begin.getName() + '}');
    }
    const array = parser.itemFactory.create('array') as sitem.ArrayItem;
    if (begin.getName() === 'array') {
      array.setProperty('arrayPadding', '.5em .125em');
    }
    array.parser = parser;
    array.arraydef = {
      columnspacing: spacing || '1em',
      rowspacing: vspacing || '4pt',
    };
    parser.configuration.columnParser.process(parser, align, array);
    if (open) {
      // @test Cross Product
      array.setProperty('open', parser.convertDelimiter(open));
    }
    if (close) {
      // @test Cross Product
      array.setProperty('close', parser.convertDelimiter(close));
    }
    if ((style || '').charAt(1) === "'") {
      array.arraydef['data-cramped'] = true;
      style = style.charAt(0);
    }
    if (style === 'D') {
      // TODO: This case never seems to occur! No test.
      array.arraydef['displaystyle'] = true;
    } else if (style) {
      // @test Subarray, Small Matrix
      array.arraydef['displaystyle'] = false;
    }
    // @test Subarray, Small Matrix
    array.arraydef['scriptlevel'] = style === 'S' ? 1 : 0;
    if (raggedHeight) {
      // @test Subarray, Small Matrix
      array.arraydef['useHeight'] = false;
    }
    parser.Push(begin);
    array.StartEntry();
    return array;
  },

  /**
   * Handle aligned arrays.
   *
   * @param {TexParser} parser The calling parser.
   * @param {StackItem} begin The opening stackitem.
   * @param {string=} style The display style to use
   * @returns {ParseResult} The array stack item.
   */
  AlignedArray(
    parser: TexParser,
    begin: StackItem,
    style: string = ''
  ): ParseResult {
    // @test Array1, Array2, Array Test
    const align = parser.GetBrackets('\\begin{' + begin.getName() + '}');
    const item = BaseMethods.Array(
      parser,
      begin,
      null,
      null,
      null,
      null,
      null,
      style
    );
    return ParseUtil.setArrayAlign(item as sitem.ArrayItem, align);
  },

  /**
   * Handle indentalign environment
   *
   * @param {TexParser} parser The calling parser.
   * @param {StackItem} begin The opening stackitem.
   */
  IndentAlign(parser: TexParser, begin: StackItem) {
    const name = `\\begin{${begin.getName()}}`;
    //
    // Get the indentshift values, if any
    //
    const first = parser.GetBrackets(name, '');
    const shift = parser.GetBrackets(name, '');
    const last = parser.GetBrackets(name, '');
    if (
      (first && !UnitUtil.matchDimen(first)[0]) ||
      (shift && !UnitUtil.matchDimen(shift)[0]) ||
      (last && !UnitUtil.matchDimen(last)[0])
    ) {
      throw new TexError(
        'BracketMustBeDimension',
        'Bracket argument to %1 must be a dimension',
        name
      );
    }
    //
    // Get the indentalign values, if any
    //
    const lcr = parser.GetArgument(name);
    if (lcr && !lcr.match(/^([lcr]{1,3})?$/)) {
      throw new TexError(
        'BadAlignment',
        'Alignment must be one to three copies of l, c, or r'
      );
    }
    const align = [...lcr].map(
      (c) => ({ l: 'left', c: 'center', r: 'right' })[c]
    );
    if (align.length === 1) {
      align.push(align[0]);
    }
    //
    // Set the properties for the mstyle
    //
    const attr: PropertyList = {};
    for (const [name, value] of [
      ['indentshiftfirst', first],
      ['indentshift', shift || first],
      ['indentshiftlast', last],
      ['indentalignfirst', align[0]],
      ['indentalign', align[1]],
      ['indentalignlast', align[2]],
    ]) {
      if (value) {
        attr[name] = value;
      }
    }
    //
    // Push the indentalign item on the stack
    //
    parser.Push(parser.itemFactory.create('mstyle', attr, begin.getName()));
  },

  /**
   * Handle equation environment.
   *
   * @param {TexParser} parser The calling parser.
   * @param {StackItem} begin The opening stackitem.
   * @param {boolean} numbered True if environment is numbered.
   * @param {boolean} display True if equation is in display mode
   *
   * @returns {ParseResult} The constructed equation stackitem.
   */
  Equation(
    parser: TexParser,
    begin: StackItem,
    numbered: boolean,
    display: boolean = true
  ): ParseResult {
    parser.configuration.mathItem.display = display;
    parser.stack.env.display = display;
    ParseUtil.checkEqnEnv(parser);
    parser.Push(begin);
    return parser.itemFactory
      .create('equation', numbered)
      .setProperty('name', begin.getName());
  },

  /**
   * Handle eqnarray.
   *
   * @param {TexParser} parser The calling parser.
   * @param {StackItem} begin The opening stackitem.
   * @param {boolean} numbered True if environment is numbered.
   * @param {boolean} taggable True if taggable.
   * @param {string} align Alignment string.
   * @param {string} balign Vertical alignment string.
   * @param {string} spacing Spacing between columns.
   *
   * @returns {ParseResult} The constructed array stackitem.
   */
  EqnArray(
    parser: TexParser,
    begin: StackItem,
    numbered: boolean,
    taggable: boolean,
    align: string,
    balign: string,
    spacing: string
  ): ParseResult {
    // @test The Lorenz Equations, Maxwell's Equations, Cubic Binomial
    const name = begin.getName();
    const isGather = name === 'gather' || name === 'gather*';
    if (taggable) {
      ParseUtil.checkEqnEnv(parser, !isGather);
    }
    parser.Push(begin);
    align = align
      .replace(/[^clr]/g, '')
      .split('')
      .join(' ');
    align = align
      .replace(/l/g, 'left')
      .replace(/r/g, 'right')
      .replace(/c/g, 'center');
    balign = splitAlignArray(balign);
    const newItem = parser.itemFactory.create(
      'eqnarray',
      name,
      numbered,
      taggable,
      parser.stack.global
    ) as sitem.ArrayItem;
    newItem.arraydef = {
      displaystyle: true,
      columnalign: align,
      columnspacing: spacing || '1em',
      rowspacing: '3pt',
      'data-break-align': balign,
      side: parser.options['tagSide'],
      minlabelspacing: parser.options['tagIndent'],
    };
    if (isGather) {
      newItem.setProperty('nestable', true);
    }
    return newItem;
  },

  /**
   * Handles no tag commands.
   *
   * @param {TexParser} parser The calling parser.
   * @param {string} _name The macro name.
   */
  HandleNoTag(parser: TexParser, _name: string) {
    parser.tags.notag();
  },

  /**
   * Record a label name for a tag
   *
   * @param {TexParser} parser The calling parser.
   * @param {string} name The macro name.
   */
  HandleLabel(parser: TexParser, name: string) {
    // @test Label, Label Empty
    const label = parser.GetArgument(name);
    if (label === '') {
      // @test Label Empty
      return;
    }
<<<<<<< HEAD
  }
  //
  // Push the indentalign item on the stack
  //
  parser.Push(parser.itemFactory.create('mstyle', attr, begin.getName()));
};


/**
 * Handle equation environment.
 * @param {TexParser} parser The calling parser.
 * @param {StackItem} begin The opening stackitem.
 * @param {boolean} numbered True if environment is numbered.
 * @param {boolean} display True if equation is in display mode
 */
BaseMethods.Equation = function (
  parser: TexParser,
  begin: StackItem,
  numbered: boolean,
  display: boolean = true
) {
  parser.configuration.mathItem.display = display;
  parser.stack.env.display = display;
  ParseUtil.checkEqnEnv(parser);
  parser.Push(begin);
  return parser.itemFactory.create('equation', numbered).
    setProperty('name', begin.getName());
};


/**
 * Handle eqnarray.
 * @param {TexParser} parser The calling parser.
 * @param {StackItem} begin The opening stackitem.
 * @param {boolean} numbered True if environment is numbered.
 * @param {boolean} taggable True if taggable.
 * @param {string} align Alignment string.
 * @param {string} balign Vertical alignment string.
 * @param {string} spacing Spacing between columns.
 */
BaseMethods.EqnArray = function(parser: TexParser, begin: StackItem,
                                numbered: boolean, taggable: boolean,
                                align: string, balign: string, spacing: string) {
  // @test The Lorenz Equations, Maxwell's Equations, Cubic Binomial
  let name = begin.getName();
  let isGather = (name === 'gather' || name === 'gather*');
  if (taggable) {
    ParseUtil.checkEqnEnv(parser, !isGather);
  }
  parser.Push(begin);
  align = align.replace(/[^clr]/g, '').split('').join(' ');
  align = align.replace(/l/g, 'left').replace(/r/g, 'right').replace(/c/g, 'center');
  balign = splitAlignArray(balign);
  let newItem = parser.itemFactory.create('eqnarray', name,
                                          numbered, taggable, parser.stack.global) as sitem.ArrayItem;
  newItem.arraydef = {
    displaystyle: true,
    columnalign: align,
    columnspacing: (spacing || '1em'),
    rowspacing: '3pt',
    'data-break-align': balign,
    side: parser.options['tagSide'],
    minlabelspacing: parser.options['tagIndent']
  };
  if (isGather) {
    newItem.setProperty('nestable', true);
  }
  return newItem;
};


/**
 * Handles no tag commands.
 * @param {TexParser} parser The calling parser.
 * @param {string} name The macro name.
 */
BaseMethods.HandleNoTag = function(parser: TexParser, _name: string) {
  parser.tags.notag();
};


/**
 * Record a label name for a tag
 * @param {TexParser} parser The calling parser.
 * @param {string} name The macro name.
 */
BaseMethods.HandleLabel = function(parser: TexParser, name: string) {
  // @test Label, Label Empty
  let label = parser.GetArgument(name);
  if (label === '') {
    // @test Label Empty
    return;
  }
  if (!parser.tags.refUpdate) {
    // @test Label, Ref, Ref Unknown
    if (parser.tags.label) {
      // @test Double Label Error
      throw new TexError('MultipleCommand', 'Multiple %1', parser.currentCS);
    }
    parser.tags.label = label;
    if ((parser.tags.allLabels[label] || parser.tags.labels[label]) && !parser.options['ignoreDuplicateLabels']) {
      // @ Duplicate Label Error
      throw new TexError('MultipleLabel', 'Label \'%1\' multiply defined', label);
    }
    // TODO: This should be set in the tags structure!
    parser.tags.labels[label] = new Label(); // will be replaced by tag value later
  }
};


/**
 * Handle a label reference.
 * @param {TexParser} parser The calling parser.
 * @param {string} name The macro name.
 * @param {boolean} eqref True if formatted as eqref.
 */
BaseMethods.HandleRef = function(parser: TexParser, name: string, eqref: boolean) {
  // @test Ref, Ref Unknown, Eqref, Ref Default, Ref Named
  let label = parser.GetArgument(name);
  let ref = parser.tags.allLabels[label] || parser.tags.labels[label];
  if (!ref) {
    // @test Ref Unknown
=======
>>>>>>> 96221032
    if (!parser.tags.refUpdate) {
      // @test Label, Ref, Ref Unknown
      if (parser.tags.label) {
        // @test Double Label Error
        throw new TexError('MultipleCommand', 'Multiple %1', parser.currentCS);
      }
      parser.tags.label = label;
      if (
        (parser.tags.allLabels[label] || parser.tags.labels[label]) &&
        !parser.options['ignoreDuplicateLabels']
      ) {
        // @ Duplicate Label Error
        throw new TexError(
          'MultipleLabel',
          "Label '%1' multiply defined",
          label
        );
      }
      // TODO: This should be set in the tags structure!
      parser.tags.labels[label] = new Label(); // will be replaced by tag value later
    }
  },

  /**
   * Handle a label reference.
   *
   * @param {TexParser} parser The calling parser.
   * @param {string} name The macro name.
   * @param {boolean} eqref True if formatted as eqref.
   */
  HandleRef(parser: TexParser, name: string, eqref: boolean) {
    // @test Ref, Ref Unknown, Eqref, Ref Default, Ref Named
    const label = parser.GetArgument(name);
    let ref = parser.tags.allLabels[label] || parser.tags.labels[label];
    if (!ref) {
      // @test Ref Unknown
      if (!parser.tags.refUpdate) {
        parser.tags.redo = true;
      }
      ref = new Label();
    }
    let tag = ref.tag;
    if (eqref) {
      // @test Eqref
      tag = parser.tags.formatRef(tag);
    }
    const node = parser.create(
      'node',
      'mrow',
      ParseUtil.internalMath(parser, tag),
      {
        href: parser.tags.formatUrl(ref.id, parser.options.baseURL),
        class: 'MathJax_ref',
      }
    );
    parser.Push(node);
  },

  /**
   * Basic macro replacement.
   *
   * @param {TexParser} parser The calling parser.
   * @param {string} name The macro name.
   * @param {string} macro The macro string.
   * @param {number} argcount The number of arguments of the macro.
   * @param {string} def Additional definitions.
   */
  Macro(
    parser: TexParser,
    name: string,
    macro: string,
    argcount: number,
    def?: string
  ) {
    if (argcount) {
      const args: string[] = [];
      if (def != null) {
        const optional = parser.GetBrackets(name);
        args.push(optional == null ? def : optional);
      }
      for (let i = args.length; i < argcount; i++) {
        args.push(parser.GetArgument(name));
      }
      macro = ParseUtil.substituteArgs(parser, args, macro);
    }
    parser.string = ParseUtil.addArgs(
      parser,
      macro,
      parser.string.slice(parser.i)
    );
    parser.i = 0;
    ParseUtil.checkMaxMacros(parser);
  },

  /**
   * Handle MathChoice for elements whose exact size/style properties can only be
   * determined after the expression has been parsed.
   *
   * @param {TexParser} parser The calling parser.
   * @param {string} name The macro name.
   */
  MathChoice(parser: TexParser, name: string) {
    const D = parser.ParseArg(name);
    const T = parser.ParseArg(name);
    const S = parser.ParseArg(name);
    const SS = parser.ParseArg(name);
    parser.Push(parser.create('node', 'MathChoice', [D, T, S, SS]));
  },
};

export default BaseMethods;<|MERGE_RESOLUTION|>--- conflicted
+++ resolved
@@ -2177,131 +2177,6 @@
       // @test Label Empty
       return;
     }
-<<<<<<< HEAD
-  }
-  //
-  // Push the indentalign item on the stack
-  //
-  parser.Push(parser.itemFactory.create('mstyle', attr, begin.getName()));
-};
-
-
-/**
- * Handle equation environment.
- * @param {TexParser} parser The calling parser.
- * @param {StackItem} begin The opening stackitem.
- * @param {boolean} numbered True if environment is numbered.
- * @param {boolean} display True if equation is in display mode
- */
-BaseMethods.Equation = function (
-  parser: TexParser,
-  begin: StackItem,
-  numbered: boolean,
-  display: boolean = true
-) {
-  parser.configuration.mathItem.display = display;
-  parser.stack.env.display = display;
-  ParseUtil.checkEqnEnv(parser);
-  parser.Push(begin);
-  return parser.itemFactory.create('equation', numbered).
-    setProperty('name', begin.getName());
-};
-
-
-/**
- * Handle eqnarray.
- * @param {TexParser} parser The calling parser.
- * @param {StackItem} begin The opening stackitem.
- * @param {boolean} numbered True if environment is numbered.
- * @param {boolean} taggable True if taggable.
- * @param {string} align Alignment string.
- * @param {string} balign Vertical alignment string.
- * @param {string} spacing Spacing between columns.
- */
-BaseMethods.EqnArray = function(parser: TexParser, begin: StackItem,
-                                numbered: boolean, taggable: boolean,
-                                align: string, balign: string, spacing: string) {
-  // @test The Lorenz Equations, Maxwell's Equations, Cubic Binomial
-  let name = begin.getName();
-  let isGather = (name === 'gather' || name === 'gather*');
-  if (taggable) {
-    ParseUtil.checkEqnEnv(parser, !isGather);
-  }
-  parser.Push(begin);
-  align = align.replace(/[^clr]/g, '').split('').join(' ');
-  align = align.replace(/l/g, 'left').replace(/r/g, 'right').replace(/c/g, 'center');
-  balign = splitAlignArray(balign);
-  let newItem = parser.itemFactory.create('eqnarray', name,
-                                          numbered, taggable, parser.stack.global) as sitem.ArrayItem;
-  newItem.arraydef = {
-    displaystyle: true,
-    columnalign: align,
-    columnspacing: (spacing || '1em'),
-    rowspacing: '3pt',
-    'data-break-align': balign,
-    side: parser.options['tagSide'],
-    minlabelspacing: parser.options['tagIndent']
-  };
-  if (isGather) {
-    newItem.setProperty('nestable', true);
-  }
-  return newItem;
-};
-
-
-/**
- * Handles no tag commands.
- * @param {TexParser} parser The calling parser.
- * @param {string} name The macro name.
- */
-BaseMethods.HandleNoTag = function(parser: TexParser, _name: string) {
-  parser.tags.notag();
-};
-
-
-/**
- * Record a label name for a tag
- * @param {TexParser} parser The calling parser.
- * @param {string} name The macro name.
- */
-BaseMethods.HandleLabel = function(parser: TexParser, name: string) {
-  // @test Label, Label Empty
-  let label = parser.GetArgument(name);
-  if (label === '') {
-    // @test Label Empty
-    return;
-  }
-  if (!parser.tags.refUpdate) {
-    // @test Label, Ref, Ref Unknown
-    if (parser.tags.label) {
-      // @test Double Label Error
-      throw new TexError('MultipleCommand', 'Multiple %1', parser.currentCS);
-    }
-    parser.tags.label = label;
-    if ((parser.tags.allLabels[label] || parser.tags.labels[label]) && !parser.options['ignoreDuplicateLabels']) {
-      // @ Duplicate Label Error
-      throw new TexError('MultipleLabel', 'Label \'%1\' multiply defined', label);
-    }
-    // TODO: This should be set in the tags structure!
-    parser.tags.labels[label] = new Label(); // will be replaced by tag value later
-  }
-};
-
-
-/**
- * Handle a label reference.
- * @param {TexParser} parser The calling parser.
- * @param {string} name The macro name.
- * @param {boolean} eqref True if formatted as eqref.
- */
-BaseMethods.HandleRef = function(parser: TexParser, name: string, eqref: boolean) {
-  // @test Ref, Ref Unknown, Eqref, Ref Default, Ref Named
-  let label = parser.GetArgument(name);
-  let ref = parser.tags.allLabels[label] || parser.tags.labels[label];
-  if (!ref) {
-    // @test Ref Unknown
-=======
->>>>>>> 96221032
     if (!parser.tags.refUpdate) {
       // @test Label, Ref, Ref Unknown
       if (parser.tags.label) {
