/*************************************************************
 *
 *  Copyright (c) 2017-2022 The MathJax Consortium
 *
 *  Licensed under the Apache License, Version 2.0 (the "License");
 *  you may not use this file except in compliance with the License.
 *  You may obtain a copy of the License at
 *
 *      http://www.apache.org/licenses/LICENSE-2.0
 *
 *  Unless required by applicable law or agreed to in writing, software
 *  distributed under the License is distributed on an "AS IS" BASIS,
 *  WITHOUT WARRANTIES OR CONDITIONS OF ANY KIND, either express or implied.
 *  See the License for the specific language governing permissions and
 *  limitations under the License.
 */


/**
 * @fileoverview The Basic Parse methods.
 *
 * @author v.sorge@mathjax.org (Volker Sorge)
 */

import * as sitem from './BaseItems.js';
import {StackItem, EnvList} from '../StackItem.js';
import {Macro} from '../Symbol.js';
import {ParseMethod} from '../Types.js';
import NodeUtil from '../NodeUtil.js';
import TexError from '../TexError.js';
import TexParser from '../TexParser.js';
import {TexConstant} from '../TexConstants.js';
import ParseUtil from '../ParseUtil.js';
import {PropertyList} from '../../../core/Tree/Node.js';
import {MmlNode, TEXCLASS} from '../../../core/MmlTree/MmlNode.js';
import {MmlMo} from '../../../core/MmlTree/MmlNodes/mo.js';
import {MmlMsubsup} from '../../../core/MmlTree/MmlNodes/msubsup.js';
import {MmlMunderover} from '../../../core/MmlTree/MmlNodes/munderover.js';
import {Label} from '../Tags.js';
import {em} from '../../../util/lengths.js';
import {entities} from '../../../util/Entities.js';
import {lookup} from '../../../util/Options.js';
import {ColumnState} from '../ColumnParser.js';
import {replaceUnicode} from '../../../util/string.js';


// Namespace
let BaseMethods: Record<string, ParseMethod> = {};

const P_HEIGHT = 1.2 / .85;   // cmex10 height plus depth over .85
const MmlTokenAllow: {[key: string]: number} = {
  fontfamily: 1, fontsize: 1, fontweight: 1, fontstyle: 1,
  color: 1, background: 1,
  id: 1, 'class': 1, href: 1, style: 1
};



/**
 * Handle LaTeX tokens.
 */

/**
 * Handle {
 * @param {TexParser} parser The calling parser.
 * @param {string} c The parsed character.
 */
BaseMethods.Open = function(parser: TexParser, _c: string) {
  // @test Identifier Font, Prime, Prime with subscript
  parser.Push(parser.itemFactory.create('open'));
};

/**
 * Handle }
 * @param {TexParser} parser The calling parser.
 * @param {string} c The parsed character.
 */
BaseMethods.Close = function(parser: TexParser, _c: string) {
  // @test Identifier Font, Prime, Prime with subscript
  parser.Push(parser.itemFactory.create('close'));
};

/**
 * Handle |
 * @param {TexParser} parser The calling parser.
 * @param {string} c The parsed character.
 */
BaseMethods.Bar = function(parser: TexParser, c: string) {
  parser.Push(parser.create('token', 'mo', {stretchy: false, texClass: TEXCLASS.ORD}, c));
}


/**
 * Handle tilde and spaces.
 * @param {TexParser} parser The calling parser.
 * @param {string} c The parsed character.
 */
BaseMethods.Tilde = function(parser: TexParser, _c: string) {
  // @test Tilde, Tilde2
  parser.Push(parser.create('token', 'mtext', {}, entities.nbsp));
};

/**
 * Handling space, by doing nothing.
 * @param {TexParser} parser The calling parser.
 * @param {string} c The parsed character.
 */
BaseMethods.Space = function(_parser: TexParser, _c: string) {};

/**
 * Handle ^
 * @param {TexParser} parser The calling parser.
 * @param {string} c The parsed character.
 */
BaseMethods.Superscript = function(parser: TexParser, _c: string) {
  if (parser.GetNext().match(/\d/)) {
    // don't treat numbers as a unit
    parser.string = parser.string.substr(0, parser.i + 1) +
      ' ' + parser.string.substr(parser.i + 1);
  }
  let primes: MmlNode;
  let base: MmlNode | void;
  const top = parser.stack.Top();
  if (top.isKind('prime')) {
    // @test Prime on Prime
    [base, primes] = top.Peek(2);
    parser.stack.Pop();
  } else {
    // @test Empty base2, Square, Cube
    base = parser.stack.Prev();
    if (!base) {
      // @test Empty base
      base = parser.create('token', 'mi', {}, '');
    }
  }
  const movesupsub = NodeUtil.getProperty(base, 'movesupsub');
  let position = NodeUtil.isType(base, 'msubsup') ? (base as MmlMsubsup).sup :
    (base as MmlMunderover).over;
  if ((NodeUtil.isType(base, 'msubsup') && !NodeUtil.isType(base, 'msup') &&
       NodeUtil.getChildAt(base, (base as MmlMsubsup).sup)) ||
      (NodeUtil.isType(base, 'munderover') && !NodeUtil.isType(base, 'mover') &&
       NodeUtil.getChildAt(base, (base as MmlMunderover).over) &&
       !NodeUtil.getProperty(base, 'subsupOK'))) {
    // @test Double-super-error, Double-over-error
    throw new TexError('DoubleExponent', 'Double exponent: use braces to clarify');
  }
  if (!NodeUtil.isType(base, 'msubsup') || NodeUtil.isType(base, 'msup')) {
    if (movesupsub) {
      // @test Move Superscript, Large Operator
      if (!NodeUtil.isType(base, 'munderover') || NodeUtil.isType(base, 'mover') ||
          NodeUtil.getChildAt(base, (base as MmlMunderover).over)) {
        // @test Large Operator
        base = parser.create('node', 'munderover', [base], {movesupsub: true});
      }
      position = (base as MmlMunderover).over;
    } else {
      // @test Empty base, Empty base2, Square, Cube
      base = parser.create('node', 'msubsup', [base]);
      position = (base as MmlMsubsup).sup;
    }
  }
  parser.Push(
    parser.itemFactory.create('subsup', base).setProperties({
      position: position, primes: primes, movesupsub: movesupsub
    }) );
};


/**
 * Handle _
 * @param {TexParser} parser The calling parser.
 * @param {string} c The parsed character.
 */
BaseMethods.Subscript = function(parser: TexParser, _c: string) {
  if (parser.GetNext().match(/\d/)) {
    // don't treat numbers as a unit
    parser.string =
      parser.string.substr(0, parser.i + 1) + ' ' +
      parser.string.substr(parser.i + 1);
  }
  let primes, base;
  const top = parser.stack.Top();
  if (top.isKind('prime')) {
    // @test Prime on Sub
    [base, primes] = top.Peek(2);
    parser.stack.Pop();
  } else {
    base = parser.stack.Prev();
    if (!base) {
      // @test Empty Base Index
      base = parser.create('token', 'mi', {}, '');
    }
  }
  const movesupsub = NodeUtil.getProperty(base, 'movesupsub');
  let position = NodeUtil.isType(base, 'msubsup') ?
    (base as MmlMsubsup).sub : (base as MmlMunderover).under;
  if ((NodeUtil.isType(base, 'msubsup') && !NodeUtil.isType(base, 'msup') &&
       NodeUtil.getChildAt(base, (base as MmlMsubsup).sub)) ||
      (NodeUtil.isType(base, 'munderover') && !NodeUtil.isType(base, 'mover') &&
       NodeUtil.getChildAt(base, (base as MmlMunderover).under) &&
       !NodeUtil.getProperty(base, 'subsupOK'))) {
    // @test Double-sub-error, Double-under-error
    throw new TexError('DoubleSubscripts', 'Double subscripts: use braces to clarify');
  }
  if (!NodeUtil.isType(base, 'msubsup') || NodeUtil.isType(base, 'msup')) {
    if (movesupsub) {
      // @test Large Operator, Move Superscript
      if (!NodeUtil.isType(base, 'munderover') || NodeUtil.isType(base, 'mover') ||
          NodeUtil.getChildAt(base, (base as MmlMunderover).under)) {
        // @test Move Superscript
        base = parser.create('node', 'munderover', [base], {movesupsub: true});
      }
      position = (base as MmlMunderover).under;
    } else {
      // @test Empty Base Index, Empty Base Index2, Index
      base = parser.create('node', 'msubsup', [base]);
      position = (base as MmlMsubsup).sub;
    }
  }
  parser.Push(
    parser.itemFactory.create('subsup', base).setProperties({
      position: position, primes: primes, movesupsub: movesupsub
    }) );
};


/**
 * Handle '
 * @param {TexParser} parser The calling parser.
 * @param {string} c The parsed character.
 */
BaseMethods.Prime = function(parser: TexParser, c: string) {
  // @test Prime
  let base = parser.stack.Prev();
  if (!base) {
    // @test PrimeSup, PrePrime, Prime on Sup
    base = parser.create('token', 'mi');
  }
  if (NodeUtil.isType(base, 'msubsup') && !NodeUtil.isType(base, 'msup') &&
      NodeUtil.getChildAt(base, (base as MmlMsubsup).sup)) {
    // @test Double Prime Error
    throw new TexError('DoubleExponentPrime',
                        'Prime causes double exponent: use braces to clarify');
  }
  let sup = '';
  parser.i--;
  do {
    // @test Prime, PrimeSup, Double Prime, PrePrime
    sup += entities.prime; parser.i++, c = parser.GetNext();
  } while (c === '\'' || c === entities.rsquo);
  sup = ['', '\u2032', '\u2033', '\u2034', '\u2057'][sup.length] || sup;
  const node = parser.create('token', 'mo', {variantForm: true}, sup);
  parser.Push(
    parser.itemFactory.create('prime', base, node) );
};


/**
 * Handle comments
 * @param {TexParser} parser The calling parser.
 * @param {string} c The parsed character.
 */
BaseMethods.Comment = function(parser: TexParser, _c: string) {
  while (parser.i < parser.string.length && parser.string.charAt(parser.i) !== '\n') {
    parser.i++;
  }
};


/**
 * Handle hash marks outside of definitions
 * @param {TexParser} parser The calling parser.
 * @param {string} c The parsed character.
 */
BaseMethods.Hash = function(_parser: TexParser, _c: string) {
  // @test Hash Error
  throw new TexError('CantUseHash1',
                      'You can\'t use \'macro parameter character #\' in math mode');
};



/**
 *
 * Handle LaTeX Macros
 *
 */


/**
 * Handle \mathrm, \mathbf, etc, allowing for multi-letter runs to be one <mi>.
 */
BaseMethods.MathFont = function(parser: TexParser, name: string, variant: string) {
  const text = parser.GetArgument(name);
  let mml = new TexParser(text, {
    ...parser.stack.env,
    font: variant,
    multiLetterIdentifiers: /^[a-zA-Z]+/ as any,
    noAutoOP: true
  }, parser.configuration).mml();
  parser.Push(parser.create('node', 'TeXAtom', [mml]));
};

/**
 * Setting font, e.g., via \\rm, \\bf etc.
 * @param {TexParser} parser The calling parser.
 * @param {string} name The macro name.
 * @param {string} font The font name.
 */
BaseMethods.SetFont = function(parser: TexParser, _name: string, font: string) {
  parser.stack.env['font'] = font;
};

/**
 * Setting style, e.g., via \\displaystyle, \\textstyle, etc.
 * @param {TexParser} parser The calling parser.
 * @param {string} name The macro name.
 * @param {string} texStyle The tex style name: D, T, S, SS
 * @param {boolean} style True if we are in displaystyle.
 * @param {string} level The nesting level for scripts.
 */
BaseMethods.SetStyle = function(parser: TexParser, _name: string,
                                texStyle: string, style: boolean,
                                level: string) {
  parser.stack.env['style'] = texStyle;
  parser.stack.env['level'] = level;
  parser.Push(
    parser.itemFactory.create('style').setProperty(
      'styles', {displaystyle: style, scriptlevel: level}));
};


/**
 * Setting size of an expression, e.g., \\small, \\huge.
 * @param {TexParser} parser The calling parser.
 * @param {string} name The macro name.
 * @param {number} size The size value.
 */
BaseMethods.SetSize = function(parser: TexParser, _name: string, size: number) {
  parser.stack.env['size'] = size;
  parser.Push(
    parser.itemFactory.create('style').setProperty('styles', {mathsize: em(size)}));
};

/**
 * Setting explicit spaces, e.g., via commata or colons.
 * @param {TexParser} parser The calling parser.
 * @param {string} name The macro name.
 * @param {string} space The space value.
 */
BaseMethods.Spacer = function(parser: TexParser, _name: string, space: number) {
  // @test Positive Spacing, Negative Spacing
  const node = parser.create('node', 'mspace', [], {width: em(space)});
  const style = parser.create('node', 'mstyle', [node], {scriptlevel: 0});
  parser.Push(style);
};

/**
 * Create a discretionary times operator.
 *
 * @param {TexParser} parser The calling parser.
 * @param {string} _name The macro name.
 */
BaseMethods.DiscretionaryTimes = function (parser: TexParser, _name: string) {
  parser.Push(parser.create('token', 'mo', {linebreakmultchar: '\u00D7'}, '\u2062'));
}

/**
 * Create a discretionary breakpoint.
 *
 * @param {TexParser} parser The calling parser.
 * @param {string} _name The macro name.
 */
BaseMethods.AllowBreak = function (parser: TexParser, _name: string) {
  parser.Push(parser.create('token', 'mo', {'data-allowbreak': true}));
}

/**
 * Create a forced breakpoint.
 *
 * @param {TexParser} parser The calling parser.
 * @param {string} _name The macro name.
 */
BaseMethods.Break = function (parser: TexParser, _name: string) {
  parser.Push(parser.create('token', 'mo', {linebreak: TexConstant.LineBreak.NEWLINE}));
}

/**
 * Set surrounding mo linebreak attributes
 *
 * @param {TexParser} parser The calling parser.
 * @param {string} _name The macro name.
 * @param {string} linebreak The linebreak attribute to use.
 */
BaseMethods.Linebreak = function (parser: TexParser, _name: string, linebreak: string) {
  let insert = true;
  const prev = parser.stack.Prev(true);
  if (prev && prev.isKind('mo')) {
    const style = NodeUtil.getOp(prev as any as MmlMo)?.[3]?.linebreakstyle ||
                  NodeUtil.getAttribute(prev, 'linebreakstyle');
    if (style !== TexConstant.LineBreakStyle.BEFORE) {
      prev.attributes.set('linebreak', linebreak);
      insert = false;
    }
  }
  parser.Push(parser.itemFactory.create('break', linebreak, insert));
}


/**
 * Parses left/right fenced expressions.
 * @param {TexParser} parser The calling parser.
 * @param {string} name The macro name.
 */
BaseMethods.LeftRight = function(parser: TexParser, name: string) {
  // @test Fenced, Fenced3
  const first = name.substr(1);
  parser.Push(parser.itemFactory.create(first, parser.GetDelimiter(name), parser.stack.env.color));
};

/**
 * Handle a named math function, e.g., \\sin, \\cos
 * @param {TexParser} parser The calling parser.
 * @param {string} name The macro name.
 * @param {string} id Alternative string representation of the function.
 */
BaseMethods.NamedFn = function(parser: TexParser, name: string, id: string) {
  // @test Named Function
  if (!id) {
    id = name.substr(1);
  }
  const mml = parser.create('token', 'mi', {texClass: TEXCLASS.OP}, id);
  parser.Push(parser.itemFactory.create('fn', mml));
};


/**
 * Handle a named math operator, e.g., \\min, \\lim
 * @param {TexParser} parser The calling parser.
 * @param {string} name The macro name.
 * @param {string} id Alternative string representation of the operator.
 */
BaseMethods.NamedOp = function(parser: TexParser, name: string, id: string) {
  // @test Limit
  if (!id) {
    id = name.substr(1);
  }
  id = id.replace(/&thinsp;/, '\u2006');
  const mml = parser.create('token', 'mo', {
    movablelimits: true,
    movesupsub: true,
    form: TexConstant.Form.PREFIX,
    texClass: TEXCLASS.OP
  }, id);
  parser.Push(mml);
};

/**
 * Handle a limits command for math operators.
 * @param {TexParser} parser The calling parser.
 * @param {string} name The macro name.
 * @param {string} limits The limits arguments.
 */
BaseMethods.Limits = function(parser: TexParser, _name: string, limits: string) {
  // @test Limits
  let op = parser.stack.Prev(true);
  // Get the texclass for the core operator.
  if (!op || (NodeUtil.getTexClass(NodeUtil.getCoreMO(op)) !== TEXCLASS.OP &&
              NodeUtil.getProperty(op, 'movesupsub') == null)) {
    // @test Limits Error
    throw new TexError('MisplacedLimits', '%1 is allowed only on operators', parser.currentCS);
  }
  const top = parser.stack.Top();
  let node;
  if (NodeUtil.isType(op, 'munderover') && !limits) {
    // @test Limits UnderOver
    node = parser.create('node', 'msubsup');
    NodeUtil.copyChildren(op, node);
    op = top.Last = node;
  } else if (NodeUtil.isType(op, 'msubsup') && limits) {
    // @test Limits SubSup
    // node = parser.create('node', 'munderover', NodeUtil.getChildren(op), {});
    // Needs to be copied, otherwise we get an error in MmlNode.appendChild!
    node = parser.create('node', 'munderover');
    NodeUtil.copyChildren(op, node);
    op = top.Last = node;
  }
  NodeUtil.setProperty(op, 'movesupsub', limits ? true : false);
  NodeUtil.setProperties(NodeUtil.getCoreMO(op), {'movablelimits': false});
  if (NodeUtil.getAttribute(op, 'movablelimits') ||
      NodeUtil.getProperty(op, 'movablelimits')) {
    NodeUtil.setProperties(op, {'movablelimits': false});
  }
};


/**
 * Handle over commands.
 * @param {TexParser} parser The calling parser.
 * @param {string} name The macro name.
 * @param {string} open The open delimiter in case of a "withdelim" version.
 * @param {string} close The close delimiter.
 */
BaseMethods.Over = function(parser: TexParser, name: string, open: string, close: string) {
  // @test Over
  const mml = parser.itemFactory.create('over').setProperty('name', parser.currentCS) ;
  if (open || close) {
    // @test Choose
    mml.setProperty('open', open);
    mml.setProperty('close', close);
  } else if (name.match(/withdelims$/)) {
    // @test Over With Delims, Above With Delims
    mml.setProperty('open', parser.GetDelimiter(name));
    mml.setProperty('close', parser.GetDelimiter(name));
  }
  if (name.match(/^\\above/)) {
    // @test Above, Above With Delims
    mml.setProperty('thickness', parser.GetDimen(name));
  }
  else if (name.match(/^\\atop/) || open || close) {
    // @test Choose
    mml.setProperty('thickness', 0);
  }
  parser.Push(mml);
};

/**
 * Parses a fraction.
 * @param {TexParser} parser The calling parser.
 * @param {string} name The macro name.
 */
BaseMethods.Frac = function(parser: TexParser, name: string) {
  // @test Frac
  const num = parser.ParseArg(name);
  const den = parser.ParseArg(name);
  const node = parser.create('node', 'mfrac', [num, den]);
  parser.Push(node);
};

/**
 * Parses a square root element.
 * @param {TexParser} parser The calling parser.
 * @param {string} name The macro name.
 */
BaseMethods.Sqrt = function(parser: TexParser, name: string) {
  const n = parser.GetBrackets(name);
  let arg = parser.GetArgument(name);
  if (arg === '\\frac') {
    arg  += '{' + parser.GetArgument(arg) + '}{' + parser.GetArgument(arg) + '}';
  }
  let mml = new TexParser(arg, parser.stack.env, parser.configuration).mml();
  if (!n) {
    // @test Square Root
    mml = parser.create('node', 'msqrt', [mml]);
  } else {
    // @test General Root
    mml = parser.create('node', 'mroot', [mml, parseRoot(parser, n)]);
  }
  parser.Push(mml);
};


// Utility
/**
 * Parse a general root.
 * @param {TexParser} parser The calling parser.
 * @param {string} n The index of the root.
 */
function parseRoot(parser: TexParser, n: string) {
  // @test General Root, Explicit Root
  const env = parser.stack.env;
  const inRoot = env['inRoot'];
  env['inRoot'] = true;
  const newParser = new TexParser(n, env, parser.configuration);
  let node = newParser.mml();
  const global = newParser.stack.global;
  if (global['leftRoot'] || global['upRoot']) {
    // @test Tweaked Root
    const def: EnvList = {};
    if (global['leftRoot']) {
      def['width'] = global['leftRoot'];
    }
    if (global['upRoot']) {
      def['voffset'] = global['upRoot'];
      def['height'] = global['upRoot'];
    }
    node = parser.create('node', 'mpadded', [node], def);
  }
  env['inRoot'] = inRoot;
  return node;
}


/**
 * Parse a general root.
 * @param {TexParser} parser The calling parser.
 * @param {string} name The macro name.
 */
BaseMethods.Root = function(parser: TexParser, name: string) {
  const n = parser.GetUpTo(name, '\\of');
  const arg = parser.ParseArg(name);
  const node = parser.create('node', 'mroot', [arg, parseRoot(parser, n)]);
  parser.Push(node);
};


/**
 * Parses a movable index element in a root, e.g. \\uproot, \\leftroot
 * @param {TexParser} parser The calling parser.
 * @param {string} name The macro name.
 * @param {string} id Argument which should be a string representation of an integer.
 */
BaseMethods.MoveRoot = function(parser: TexParser, name: string, id: string) {
  // @test Tweaked Root
  if (!parser.stack.env['inRoot']) {
    // @test Misplaced Move Root
    throw new TexError('MisplacedMoveRoot', '%1 can appear only within a root', parser.currentCS);
  }
  if (parser.stack.global[id]) {
    // @test Multiple Move Root
    throw new TexError('MultipleMoveRoot', 'Multiple use of %1', parser.currentCS);
  }
  let n = parser.GetArgument(name);
  if (!n.match(/-?[0-9]+/)) {
    // @test Incorrect Move Root
    throw new TexError('IntegerArg', 'The argument to %1 must be an integer', parser.currentCS);
  }
  n = (parseInt(n, 10) / 15) + 'em';
  if (n.substr(0, 1) !== '-') {
    n = '+' + n;
  }
  parser.stack.global[id] = n;
};


/**
 * Handle accents.
 * @param {TexParser} parser The calling parser.
 * @param {string} name The macro name.
 * @param {string} accent The accent.
 * @param {boolean} stretchy True if accent is stretchy.
 */
BaseMethods.Accent = function(parser: TexParser, name: string, accent: string, stretchy: boolean) {
  // @test Vector
  const c = parser.ParseArg(name);
  // @test Vector Font
  const def = {...ParseUtil.getFontDef(parser), accent: true, mathaccent: true};
  const entity = NodeUtil.createEntity(accent);
  const moNode = parser.create('token', 'mo', def, entity);
  const mml = moNode;
  NodeUtil.setAttribute(mml, 'stretchy', stretchy ? true : false);
  // @test Vector Op, Vector
  const mo = (NodeUtil.isEmbellished(c) ? NodeUtil.getCoreMO(c) : c);
  if (NodeUtil.isType(mo, 'mo') || NodeUtil.getProperty(mo, 'movablelimits')) {
    // @test Vector Op
    NodeUtil.setProperties(mo, {'movablelimits': false});
  }
  const muoNode = parser.create('node', 'munderover');
  // This is necessary to get the empty element into the children.
  NodeUtil.setChild(muoNode, 0, c);
  NodeUtil.setChild(muoNode, 1, null);
  NodeUtil.setChild(muoNode, 2, mml);
  let texAtom = parser.create('node', 'TeXAtom', [muoNode]);
  parser.Push(texAtom);
};


/**
 * Handles stacked elements.
 * @param {TexParser} parser The calling parser.
 * @param {string} name The macro name.
 * @param {string} c Character to stack.
 * @param {boolean} stack True if stacked operator.
 */
BaseMethods.UnderOver = function(parser: TexParser, name: string, c: string, stack: boolean) {
  const entity = NodeUtil.createEntity(c);
  const mo = parser.create('token', 'mo', {stretchy: true, accent: true}, entity);
  const pos = (name.charAt(1) === 'o' ? 'over' : 'under');
  const base = parser.ParseArg(name);
  parser.Push(ParseUtil.underOver(parser, base, mo, pos, stack));
};


/**
 * Handles overset.
 * @param {TexParser} parser The calling parser.
 * @param {string} name The macro name.
 */
BaseMethods.Overset = function(parser: TexParser, name: string) {
  // @test Overset
  const top = parser.ParseArg(name);
  const base = parser.ParseArg(name);
  const topMo = top.coreMO();
  const accent = (topMo.isKind('mo') && NodeUtil.getAttribute(topMo, 'accent') === true);
  ParseUtil.checkMovableLimits(base);
  const node = parser.create('node', 'mover', [base, top], {accent});
  parser.Push(node);
};


/**
 * Handles underset.
 * @param {TexParser} parser The calling parser.
 * @param {string} name The macro name.
 */
BaseMethods.Underset = function(parser: TexParser, name: string) {
  // @test Underset
  const bot = parser.ParseArg(name);
  const base = parser.ParseArg(name);
  const botMo = bot.coreMO();
  const accentunder = (botMo.isKind('mo') && NodeUtil.getAttribute(botMo, 'accent') === true);
  ParseUtil.checkMovableLimits(base);
  const node = parser.create('node', 'munder', [base, bot], {accentunder});
  parser.Push(node);
};


/**
 * Handles overunderset.
 * @param {TexParser} parser The calling parser.
 * @param {string} name The macro name.
 */
BaseMethods.Overunderset = function(parser: TexParser, name: string) {
  const top = parser.ParseArg(name);
  const bot = parser.ParseArg(name);
  const base = parser.ParseArg(name);
  const topMo = top.coreMO();
  const botMo = bot.coreMO();
  const accent = (topMo.isKind('mo') && NodeUtil.getAttribute(topMo, 'accent') === true);
  const accentunder = (botMo.isKind('mo') && NodeUtil.getAttribute(botMo, 'accent') === true);
  ParseUtil.checkMovableLimits(base);
  const node = parser.create('node', 'munderover', [base, bot, top], {accent, accentunder});
  parser.Push(node);
};


/**
 * Creates TeXAtom, when class of element is changed explicitly.
 * @param {TexParser} parser The calling parser.
 * @param {string} name The macro name.
 * @param {number} mclass The new TeX class.
 */
BaseMethods.TeXAtom = function(parser: TexParser, name: string, mclass: number) {
  let def: EnvList = {texClass: mclass};
  let mml: StackItem | MmlNode;
  let node: MmlNode;
  if (mclass === TEXCLASS.OP) {
    def['movesupsub'] = def['movablelimits'] = true;
    const arg = parser.GetArgument(name);
    const match = arg.match(/^\s*\\rm\s+([a-zA-Z0-9 ]+)$/);
    if (match) {
      // @test Mathop
      def['mathvariant'] = TexConstant.Variant.NORMAL;
      node = parser.create('token', 'mi', def, match[1]);
    } else {
      // @test Mathop Cal
      const parsed = new TexParser(arg, parser.stack.env, parser.configuration).mml();
      node = parser.create('node', 'TeXAtom', [parsed], def);
    }
    mml = parser.itemFactory.create('fn', node);
  } else {
    // @test Mathrel
    mml = parser.create('node', 'TeXAtom', [], def);
    const arg = new TexParser(parser.GetArgument(name), parser.stack.env, parser.configuration);
    //
    //  If \hsize was specified in a \vbox, \vtop, or \vcenter,
    //    enclose contents in mpadded for linebreaking
    //
    if (mclass >= TEXCLASS.VCENTER && arg.stack.env.hsize) {
      mml.appendChild(parser.create('node', 'mpadded', [arg.mml()], {
        width: arg.stack.env.hsize,
        'data-overflow': 'linebreak'
      }));
    } else {
      mml.appendChild(arg.mml());
    }
  }
  parser.Push(mml);
};

/**
 * Sets hsize for \vbox, \vtop, \vcenter boxes
 * @param {TexParser} parser The calling parser.
 * @param {string} name The macro name.
 */
BaseMethods.Hsize = function (parser: TexParser, name: string) {
  parser.GetNext() === '=' && parser.i++;
  parser.stack.env.hsize = parser.GetDimen(name);
};

/**
 * Handle \parbox[align]{width}{text}
 * @param {TexParser} parser The calling parser.
 * @param {string} name The macro name.
 */
BaseMethods.ParBox = function (parser: TexParser, name: string) {
  const align = parser.GetBrackets(name, 'c');
  const width = parser.GetDimen(name);
  const text = ParseUtil.internalMath(parser, parser.GetArgument(name));
  const box = lookup(align, {
    t: TEXCLASS.VTOP,
    b: TEXCLASS.VBOX,
    c: TEXCLASS.VCENTER,
    m: TEXCLASS.VCENTER
  }, TEXCLASS.VCENTER);
  parser.Push(parser.create('node', 'TeXAtom', [
    parser.create('node', 'mpadded', text, {width: width, 'data-overflow': 'linebreak'})
  ], {texClass: box}));
};


/**
 * Creates mmltoken elements. Used in Macro substitutions.
 * @param {TexParser} parser The calling parser.
 * @param {string} name The macro name.
 */
BaseMethods.MmlToken = function(parser: TexParser, name: string) {
  // @test Modulo
  const kind = parser.GetArgument(name);
  let attr = parser.GetBrackets(name, '').replace(/^\s+/, '');
  const text = parser.GetArgument(name);
  const def: EnvList = {};
  const keep: string[] = [];
  let node: MmlNode;
  try {
    node = parser.create('node', kind);
  } catch (e) {
    node = null;
  }
  if (!node || !node.isToken) {
    // @test Token Illegal Type, Token Wrong Type
    throw new TexError('NotMathMLToken', '%1 is not a token element', kind);
  }
  while (attr !== '') {
    const match = attr.match(/^([a-z]+)\s*=\s*('[^']*'|"[^"]*"|[^ ,]*)\s*,?\s*/i);
    if (!match) {
      // @test Token Invalid Attribute
      throw new TexError('InvalidMathMLAttr', 'Invalid MathML attribute: %1', attr);
    }
    if (!node.attributes.hasDefault(match[1]) && !MmlTokenAllow[match[1]]) {
      // @test Token Unknown Attribute, Token Wrong Attribute
      throw new TexError('UnknownAttrForElement',
                          '%1 is not a recognized attribute for %2',
                          match[1], kind);
    }
    let value: string | boolean = ParseUtil.MmlFilterAttribute(
      parser, match[1], match[2].replace(/^(['"])(.*)\1$/, '$2'));
    if (value) {
      if (value.toLowerCase() === 'true') {
        value = true;
      }
      else if (value.toLowerCase() === 'false') {
        value = false;
      }
      def[match[1]] = value;
      keep.push(match[1]);
    }
    attr = attr.substr(match[0].length);
  }
  if (keep.length) {
    def['mjx-keep-attrs'] = keep.join(' ');
  }
  const textNode = parser.create('text', replaceUnicode(text));
  node.appendChild(textNode);
  NodeUtil.setProperties(node, def);
  parser.Push(node);
};


/**
 * Handle strut.
 * @param {TexParser} parser The calling parser.
 * @param {string} name The macro name.
 */
BaseMethods.Strut = function(parser: TexParser, _name: string) {
  // @test Strut
  const row = parser.create('node', 'mrow');
  const padded = parser.create('node', 'mpadded', [row],
                                                         {height: '8.6pt', depth: '3pt', width: 0});
  parser.Push(padded);
};

/**
 * Handle phantom commands.
 * @param {TexParser} parser The calling parser.
 * @param {string} name The macro name.
 * @param {string} v Vertical size.
 * @param {string} h Horizontal size.
 */
BaseMethods.Phantom = function(parser: TexParser, name: string, v: string, h: string) {
  // @test Phantom
  let box = parser.create('node', 'mphantom', [parser.ParseArg(name)]);
  if (v || h) {
    // TEMP: Changes here
    box = parser.create('node', 'mpadded', [box]);
    if (h) {
      // @test Horizontal Phantom
      NodeUtil.setAttribute(box, 'height', 0);
      NodeUtil.setAttribute(box, 'depth', 0);
    }
    if (v) {
      // @test Vertical Phantom
      NodeUtil.setAttribute(box, 'width', 0);
    }
  }
  const atom = parser.create('node', 'TeXAtom', [box]);
  parser.Push(atom);
};

/**
 * Handle smash.
 * @param {TexParser} parser The calling parser.
 * @param {string} name The macro name.
 */
BaseMethods.Smash = function(parser: TexParser, name: string) {
  // @test Smash, Smash Top, Smash Bottom
  const bt = ParseUtil.trimSpaces(parser.GetBrackets(name, ''));
  const smash = parser.create('node', 'mpadded', [parser.ParseArg(name)]);
  // TEMP: Changes here:
  switch (bt) {
  case 'b': NodeUtil.setAttribute(smash, 'depth', 0); break;
  case 't': NodeUtil.setAttribute(smash, 'height', 0); break;
  default:
    NodeUtil.setAttribute(smash, 'height', 0);
    NodeUtil.setAttribute(smash, 'depth', 0);
  }
  const atom = parser.create('node', 'TeXAtom', [smash]);
  parser.Push(atom);
};

/**
 * Handle rlap and llap commands.
 * @param {TexParser} parser The calling parser.
 * @param {string} name The macro name.
 */
BaseMethods.Lap = function(parser: TexParser, name: string) {
  // @test Llap, Rlap
  const mml = parser.create('node', 'mpadded', [parser.ParseArg(name)], {width: 0});
  if (name === '\\llap') {
    // @test Llap
    NodeUtil.setAttribute(mml, 'lspace', '-1width');
  }
  const atom = parser.create('node', 'TeXAtom', [mml]);
  parser.Push(atom);
};

/**
 * Handle raise and lower commands.
 * @param {TexParser} parser The calling parser.
 * @param {string} name The macro name.
 */
BaseMethods.RaiseLower = function(parser: TexParser, name: string) {
  // @test Raise, Lower, Raise Negative, Lower Negative
  let h = parser.GetDimen(name);
  let item =
    parser.itemFactory.create('position').setProperties({name: parser.currentCS, move: 'vertical'}) ;
  // TEMP: Changes here:
  if (h.charAt(0) === '-') {
    // @test Raise Negative, Lower Negative
    h = h.slice(1);
    name = name.substr(1) === 'raise' ? '\\lower' : '\\raise';
  }
  if (name === '\\lower') {
    // @test Raise, Raise Negative
    item.setProperty('dh', '-' + h);
    item.setProperty('dd', '+' + h);
  } else {
    // @test Lower, Lower Negative
    item.setProperty('dh', '+' + h);
    item.setProperty('dd', '-' + h);
  }
  parser.Push(item);
};


/**
 * Handle moveleft, moveright commands
 * @param {TexParser} parser The calling parser.
 * @param {string} name The macro name.
 */
BaseMethods.MoveLeftRight = function(parser: TexParser, name: string) {
  // @test Move Left, Move Right, Move Left Negative, Move Right Negative
  let h = parser.GetDimen(name);
  let nh = (h.charAt(0) === '-' ? h.slice(1) : '-' + h);
  if (name === '\\moveleft') {
    let tmp = h;
    h = nh;
    nh = tmp;
  }
  parser.Push(
    parser.itemFactory.create('position').setProperties({
      name: parser.currentCS, move: 'horizontal',
      left:  parser.create('node', 'mspace', [], {width: h}),
      right: parser.create('node', 'mspace', [], {width: nh})}) );
};


/**
 * Handle horizontal spacing commands.
 * @param {TexParser} parser The calling parser.
 * @param {string} name The macro name.
 */
BaseMethods.Hskip = function(parser: TexParser, name: string, nobreak: boolean = false) {
  // @test Modulo
  const node = parser.create('node', 'mspace', [],
                             {width: parser.GetDimen(name)});
  nobreak && NodeUtil.setAttribute(node, 'linebreak', 'nobreak');
  parser.Push(node);
};


/**
 * Handle removal of spaces in script modes
 * @param {TexParser} parser The calling parser.
 * @param {string} name The macro name.
 */
BaseMethods.Nonscript = function(parser: TexParser, _name: string) {
  parser.Push(parser.itemFactory.create('nonscript'));
};


/**
 * Handle Rule and Space command
 * @param {TexParser} parser The calling parser.
 * @param {string} name The macro name.
 * @param {string} style The style of the rule spacer.
 */
BaseMethods.Rule = function(parser: TexParser, name: string, style: string) {
  // @test Rule 3D, Space 3D
  const w = parser.GetDimen(name),
  h = parser.GetDimen(name),
  d = parser.GetDimen(name);
  let def: EnvList = {width: w, height: h, depth: d};
  if (style !== 'blank') {
    def['mathbackground'] = (parser.stack.env['color'] || 'black');
  }
  const node = parser.create('node', 'mspace', [], def);
  parser.Push(node);
};


/**
 * Handle rule command.
 * @param {TexParser} parser The calling parser.
 * @param {string} name The macro name.
 */
BaseMethods.rule = function(parser: TexParser, name: string) {
  // @test Rule 2D
  const v = parser.GetBrackets(name),
  w = parser.GetDimen(name),
  h = parser.GetDimen(name);
  let mml = parser.create('node', 'mspace', [], {
    width: w, height: h,
    mathbackground: (parser.stack.env['color'] || 'black') });
  if (v) {
    mml = parser.create('node', 'mpadded', [mml], {voffset: v});
    if (v.match(/^\-/)) {
      NodeUtil.setAttribute(mml, 'height', v);
      NodeUtil.setAttribute(mml, 'depth', '+' + v.substr(1));
    } else {
      NodeUtil.setAttribute(mml, 'height', '+' + v);
    }
  }
  parser.Push(mml);
};

/**
 * Handle big command sequences, e.g., \\big, \\Bigg.
 * @param {TexParser} parser The calling parser.
 * @param {string} name The macro name.
 * @param {number} mclass The TeX class of the element.
 * @param {number} size The em size.
 */
BaseMethods.MakeBig = function(parser: TexParser, name: string, mclass: number, size: number) {
  // @test Choose, Over With Delims, Above With Delims
  size *= P_HEIGHT;
  let sizeStr = String(size).replace(/(\.\d\d\d).+/, '$1') + 'em';
  const delim = parser.GetDelimiter(name, true);
  const mo = parser.create('token', 'mo', {
    minsize: sizeStr, maxsize: sizeStr,
    fence: true, stretchy: true, symmetric: true
  }, delim);
  const node = parser.create('node', 'TeXAtom', [mo], {texClass: mclass});
  parser.Push(node);
};


/**
 * Handle buildrel command.
 * @param {TexParser} parser The calling parser.
 * @param {string} name The macro name.
 */
BaseMethods.BuildRel = function(parser: TexParser, name: string) {
  // @test BuildRel, BuildRel Expression
  const top = parser.ParseUpTo(name, '\\over');
  const bot = parser.ParseArg(name);
  const node = parser.create('node', 'munderover');
  // This is necessary to get the empty element into the children.
  NodeUtil.setChild(node, 0, bot);
  NodeUtil.setChild(node, 1, null);
  NodeUtil.setChild(node, 2, top);
  const atom = parser.create('node', 'TeXAtom', [node], {texClass: TEXCLASS.REL});
  parser.Push(atom);
};


/**
 * Handle horizontal boxes.
 * @param {TexParser} parser The calling parser.
 * @param {string} name The macro name.
 * @param {string} style Box style.
 * @param {string} font The mathvariant to use
 */
BaseMethods.HBox = function(parser: TexParser, name: string, style: string, font?: string) {
  // @test Hbox
  parser.PushAll(ParseUtil.internalMath(parser, parser.GetArgument(name), style, font));
};

/**
 * Handle framed boxes.
 * @param {TexParser} parser The calling parser.
 * @param {string} name The macro name.
 */
BaseMethods.FBox = function(parser: TexParser, name: string) {
  // @test Fbox
  const internal = ParseUtil.internalMath(parser, parser.GetArgument(name));
  const node = parser.create('node', 'menclose', internal, {notation: 'box'});
  parser.Push(node);
};

/**
 * Handle framed boxes with options.
 * @param {TexParser} parser The calling parser.
 * @param {string} name The macro name.
 */
BaseMethods.FrameBox = function(parser: TexParser, name: string) {
  const width = parser.GetBrackets(name);
  const pos = parser.GetBrackets(name) || 'c';
  let mml = ParseUtil.internalMath(parser, parser.GetArgument(name));
  if (width) {
    mml = [parser.create('node', 'mpadded', mml, {
      width,
      'data-align': lookup(pos, {l: 'left', r: 'right'}, 'center')
    })];
  }
  const node = parser.create('node', 'TeXAtom',
                             [parser.create('node', 'menclose', mml, {notation: 'box'})],
                             {texClass: TEXCLASS.ORD});
  parser.Push(node);
};


/**
 * Implements \makebox.
 *
 * @param {TexParser} parser   The calling parser.
 * @param {string} name        The macro name.
 */
BaseMethods.MakeBox = function (parser: TexParser, name: string) {
  const width = parser.GetBrackets(name);
  const pos = parser.GetBrackets(name, 'c');
  const mml = parser.create('node', 'mpadded', ParseUtil.internalMath(parser, parser.GetArgument(name)));
  if (width) {
    NodeUtil.setAttribute(mml, 'width', width);
  }
  const align = lookup(pos.toLowerCase(), {c: 'center', r: 'right'}, '');
  if (align) {
    NodeUtil.setAttribute(mml, 'data-align', align);
  }
  pos.toLowerCase() !== pos && NodeUtil.setAttribute(mml, 'data-overflow', 'linebreak');
  parser.Push(mml);
};


/**
 * Handle \\not.
 * @param {TexParser} parser The calling parser.
 * @param {string} name The macro name.
 */
BaseMethods.Not = function(parser: TexParser, _name: string) {
  // @test Negation Simple, Negation Complex, Negation Explicit,
  //       Negation Large
  parser.Push(parser.itemFactory.create('not'));
};


/**
 * Handle dots.
 * @param {TexParser} parser The calling parser.
 * @param {string} name The macro name.
 */
BaseMethods.Dots = function(parser: TexParser, _name: string) {
  // @test Operator Dots
  const ldotsEntity = NodeUtil.createEntity('2026');
  const cdotsEntity = NodeUtil.createEntity('22EF');
  const ldots = parser.create('token', 'mo', {stretchy: false}, ldotsEntity);
  const cdots = parser.create('token', 'mo', {stretchy: false}, cdotsEntity);
  parser.Push(
    parser.itemFactory.create('dots').setProperties({
      ldots: ldots,
      cdots: cdots
    }) );
};


/**
 * Handle small matrix environments.
 * @param {TexParser} parser The calling parser.
 * @param {string} name The macro name.
 * @param {string} open Opening fence.
 * @param {string} close Closing fence.
 * @param {string} align Column alignment.
 * @param {string} spacing Column spacing.
 * @param {string} vspacing Row spacing.
 * @param {string} style Display or text style.
 * @param {boolean} cases Is it a cases environment.
 * @param {boolean} numbered Is it a numbered environment.
 */
BaseMethods.Matrix = function(parser: TexParser, _name: string,
                              open: string, close: string, align: string,
                              spacing: string, vspacing: string, style: string,
                              cases: boolean, numbered: boolean) {
  const c = parser.GetNext();
  if (c === '') {
    // @test Matrix Error
    throw new TexError('MissingArgFor', 'Missing argument for %1', parser.currentCS);
  }
  if (c === '{') {
    // @test Matrix Braces, Matrix Columns, Matrix Rows.
    parser.i++;
  } else {
    // @test Matrix Arg
    parser.string = c + '}' + parser.string.slice(parser.i + 1);
    parser.i = 0;
  }
  // @test Matrix Braces, Matrix Columns, Matrix Rows.
  const array = parser.itemFactory.create('array').setProperty('requireClose', true) as sitem.ArrayItem;
  if (open || !align) {
    array.setProperty('arrayPadding', '.2em .125em');
  }
  array.arraydef = {
    rowspacing: (vspacing || '4pt'),
    columnspacing: (spacing || '1em')
  };
  if (cases) {
    // @test Matrix Cases
    array.setProperty('isCases', true);
  }
  if (numbered) {
    // @test Matrix Numbered
    array.setProperty('isNumbered', true);
    array.arraydef.side = numbered;
  }
  if (open || close) {
    // @test Matrix Parens, Matrix Parens Subscript, Matrix Cases
    array.setProperty('open', open);
    array.setProperty('close', close);
  }
  if (style === 'D') {
    // @test Matrix Numbered
    array.arraydef.displaystyle = true;
  }
  if (align != null) {
    // @test Matrix Cases, Matrix Numbered
    array.arraydef.columnalign = align;
  }
  parser.Push(array);
};


/**
 * Handle array entry.
 * @param {TexParser} parser The calling parser.
 * @param {string} name The macro name.
 */
BaseMethods.Entry = function(parser: TexParser, name: string) {
  // @test Label, Array, Cross Product Formula
  parser.Push(parser.itemFactory.create('cell').setProperties({isEntry: true, name: name}));
  const top = parser.stack.Top();
  const env = top.getProperty('casesEnv') as string;
  const cases = top.getProperty('isCases');
  if (!cases && !env) return;
  //
  //  Make second column be in \text{...} (unless it is already
  //  in a \text{...}, for backward compatibility).
  //
  const str = parser.string;
  let braces = 0, close = -1, i = parser.i, m = str.length;
  const end = (env ? new RegExp(`^\\\\end\\s*\\{${env.replace(/\*/, '\\*')}\\}`) : null);
  //
  //  Look through the string character by character...
  //
  while (i < m) {
    const c = str.charAt(i);
    if (c === '{') {
      //
      //  Increase the nested brace count and go on
      //
      braces++;
      i++;
    } else if (c === '}') {
      //
      //  If there are too many close braces, just end (we will get an
      //    error message later when the rest of the string is parsed)
      //  Otherwise
      //    decrease the nested brace count,
      //    if it is now zero and we haven't already marked the end of the
      //      first brace group, record the position (use to check for \text{} later)
      //    go on to the next character.
      //
      if (braces === 0) {
        m = 0;
      } else {
        braces--;
        if (braces === 0 && close < 0) {
          close = i - parser.i;
        }
        i++;
      }
    } else if (c === '&' && braces === 0) {
      //
      //  Extra alignment tabs are not allowed in cases
      //
      // @test ExtraAlignTab
      throw new TexError('ExtraAlignTab', 'Extra alignment tab in \\cases text');
    } else if (c === '\\') {
      //
      //  If the macro is \cr or \\, end the search, otherwise skip the macro
      //  (multi-letter names don't matter, as we will skip the rest of the
      //   characters in the main loop)
      //
      const rest = str.substr(i);
      if (rest.match(/^((\\cr)[^a-zA-Z]|\\\\)/) || (end && rest.match(end))) {
        m = 0;
      } else {
        i += 2;
      }
    } else {
      //
      //  Go on to the next character
      //
      i++;
    }
  }
  //
  //  Check if the second column text is already in \text{};
  //  If not, process the second column as text and continue parsing from there,
  //    (otherwise process the second column as normal, since it is in \text{}
  //
  const text = str.substr(parser.i, i - parser.i);
  if (!text.match(/^\s*\\text[^a-zA-Z]/) || close !== text.replace(/\s+$/, '').length - 1) {
    const internal = ParseUtil.internalMath(parser, ParseUtil.trimSpaces(text), 0);
    parser.PushAll(internal);
    parser.i = i;
  }
};

/**
 * Handle newline in array.
 * @param {TexParser} parser The calling parser.
 * @param {string} name The macro name.
 */
BaseMethods.Cr = function(parser: TexParser, name: string) {
  // @test Cr Linebreak, Misplaced Cr
  parser.Push(
    parser.itemFactory.create('cell').setProperties({isCR: true, name: name}));
};


/**
 * Handle newline outside array.
 * @param {TexParser} parser The calling parser.
 * @param {string} name The macro name.
 * @param {boolean} nobrackets Flag indicating if newline is followed by
 *     brackets.
 */
BaseMethods.CrLaTeX = function(parser: TexParser, name: string, nobrackets: boolean = false) {
  let n: string;
  if (!nobrackets) {
    // TODO: spaces before * and [ are not allowed in AMS environments like align, but
    //       should be allowed in array and eqnarray.  This distinction should be honored here.
    if (parser.string.charAt(parser.i) === '*') {  // The * controls page breaking, so ignore it
      parser.i++;
    }
    if (parser.string.charAt(parser.i) === '[') {
      let dim = parser.GetBrackets(name, '');
      let [value, unit, ] = ParseUtil.matchDimen(dim);
      // @test Custom Linebreak
      if (dim && !value) {
        // @test Dimension Error
        throw new TexError('BracketMustBeDimension',
                           'Bracket argument to %1 must be a dimension', parser.currentCS);
      }
      n = value + unit;
    }
  }
  parser.Push(
    parser.itemFactory.create('cell').setProperties({isCR: true, name: name, linebreak: true})
  );
  const top = parser.stack.Top();
  let node: MmlNode;
  if (top instanceof sitem.ArrayItem) {
    // @test Array
    if (n) {
      top.addRowSpacing(n);
    }
  } else {
    // @test Linebreak
    node = parser.create('node', 'mspace', [], {linebreak: TexConstant.LineBreak.NEWLINE});
    // @test Custom Linebreak
    if (n) {
      NodeUtil.setAttribute(node, 'data-lineleading', n);
    }
    parser.Push(node);
  }
};

/**
 * Handle horizontal lines in arrays.
 * @param {TexParser} parser The calling parser.
 * @param {string} name The macro name.
 * @param {string} style Style of the line. E.g., dashed.
 */
BaseMethods.HLine = function(parser: TexParser, _name: string, style: string) {
  if (style == null) {
    style = 'solid';
  }
  const top = parser.stack.Top();
  if (!(top instanceof sitem.ArrayItem) || top.Size()) {
    // @test Misplaced hline
    throw new TexError('Misplaced', 'Misplaced %1', parser.currentCS);
  }
  if (!top.table.length) {
    // @test Enclosed top, Enclosed top bottom
    top.frame.push('top');
  } else {
    // @test Enclosed bottom, Enclosed top bottom
    const lines = (top.arraydef['rowlines'] ? (top.arraydef['rowlines'] as string).split(/ /) : []);
    while (lines.length < top.table.length) {
      lines.push('none');
    }
    lines[top.table.length - 1] = style;
    top.arraydef['rowlines'] = lines.join(' ');
  }
};


/**
 * Handle hfill commands.
 * @param {TexParser} parser The calling parser.
 * @param {string} name The macro name.
 */
BaseMethods.HFill = function(parser: TexParser, _name: string) {
  const top = parser.stack.Top();
  if (top instanceof sitem.ArrayItem) {
    // @test Hfill
    top.hfill.push(top.Size());
  } else {
    // @test UnsupportedHFill
    throw new TexError('UnsupportedHFill', 'Unsupported use of %1', parser.currentCS);
  }
};


/**
 * Create new column declarations
 * @param {TexParser} parser The calling parser.
 * @param {string} name The macro name.
 */
BaseMethods.NewColumnType = function (parser: TexParser, name: string) {
  const c = parser.GetArgument(name);
  const n = parser.GetBrackets(name, '0');
  const macro = parser.GetArgument(name);
  if (c.length !== 1) {
    throw new TexError('BadColumnName', 'Column specifier must be exactly one character: %1', c);
  }
  if (!n.match(/^\d+$/)) {
    throw new TexError('PositiveIntegerArg', 'Argument to %1 must me a positive integer', n);
  }
  const cparser = parser.configuration.columnParser;
  cparser.columnHandler[c] = (state: ColumnState) => cparser.macroColumn(state, macro, parseInt(n));
}


/**
 *   LaTeX environments
 */

/**
 * Handle begin and end environments. This is a macro method.
 * @param {TexParser} parser The calling parser.
 * @param {string} name The macro name.
 */
BaseMethods.BeginEnd = function(parser: TexParser, name: string) {
  // @test Array1, Array2, Array Test
  let env = parser.GetArgument(name);
  if (env.match(/\\/)) {
    // @test InvalidEnv
    throw new TexError('InvalidEnv', 'Invalid environment name \'%1\'', env);
  }
  let macro = parser.configuration.handlers.get('environment').lookup(env) as Macro;
  if (macro && name === '\\end') {
    // If the first argument is true, we have some sort of user defined
    // environment. Otherwise we have a standard LaTeX environment that is
    // handled with begin and end items.
    if (!macro.args[0]) {
      const mml = parser.itemFactory.create('end').setProperty('name', env);
      parser.Push(mml);
      return;
    }
    // Remember the user defined environment we are closing.
    parser.stack.env['closing'] = env;
  }
  ParseUtil.checkMaxMacros(parser, false);
  parser.parse('environment', [parser, env]);
 };

/**
 * Handle array environment.
 * @param {TexParser} parser The calling parser.
 * @param {StackItem} begin The opening stackitem.
 * @param {string} open Opening fence.
 * @param {string} close Closing fence.
 * @param {string} align Column alignment.
 * @param {string} spacing Column spacing.
 * @param {string} vspacing Row spacing.
 * @param {string} style Display or text style.
 * @param {boolean} raggedHeight Does the height need to be adjusted?
 */
BaseMethods.Array = function(parser: TexParser, begin: StackItem,
                             open: string, close: string, align: string,
                             spacing: string, vspacing: string, style: string,
                             raggedHeight: boolean) {
  if (!align) {
    // @test Array Single
    align = parser.GetArgument('\\begin{' + begin.getName() + '}');
  }
  const array = parser.itemFactory.create('array') as sitem.ArrayItem;
  begin.getName() === 'array' && array.setProperty('arrayPadding', '.5em .125em');
  array.parser = parser;
  array.arraydef = {
    columnspacing: (spacing || '1em'),
    rowspacing: (vspacing || '4pt')
  };
  parser.configuration.columnParser.process(parser, align, array);
  if (open)  {
    // @test Cross Product
    array.setProperty('open', parser.convertDelimiter(open));
  }
  if (close) {
    // @test Cross Product
    array.setProperty('close', parser.convertDelimiter(close));
  }
  if ((style || '').charAt(1) === '\'') {
    array.arraydef['data-cramped'] = true;
    style = style.charAt(0);
  }
  if (style === 'D') {
    // TODO: This case never seems to occur! No test.
    array.arraydef['displaystyle'] = true;
  }
  else if (style) {
    // @test Subarray, Small Matrix
    array.arraydef['displaystyle'] = false;
  }
  if (style === 'S') {
    // @test Subarray, Small Matrix
    array.arraydef['scriptlevel'] = 1;
  }
  if (raggedHeight)  {
    // @test Subarray, Small Matrix
    array.arraydef['useHeight'] = false;
  }
  parser.Push(begin);
  array.StartEntry();
  return array;
};


/**
 * Handle aligned arrays.
 * @param {TexParser} parser The calling parser.
 * @param {StackItem} begin The opening stackitem.
 * @param {string=} style The display style to use
 */
BaseMethods.AlignedArray = function(parser: TexParser, begin: StackItem, style: string = '') {
  // @test Array1, Array2, Array Test
  const align = parser.GetBrackets('\\begin{' + begin.getName() + '}');
  let item = BaseMethods.Array(parser, begin, null, null, null, null, null, style);
  return ParseUtil.setArrayAlign(item as sitem.ArrayItem, align);
};


/**
 * Handle indentalign environment
 * @param {TexParser} parser The calling parser.
 * @param {StackItem} begin The opening stackitem.
 */
BaseMethods.IndentAlign = function (parser: TexParser, begin: StackItem) {
  const name = `\\begin{${begin.getName()}}`;
  //
  // Get the indentshift values, if any
  //
  const first = parser.GetBrackets(name, '');
  let shift = parser.GetBrackets(name, '');
  const last = parser.GetBrackets(name, '');
  if ((first && !ParseUtil.matchDimen(first)[0]) ||
      (shift && !ParseUtil.matchDimen(shift)[0]) ||
      (last && !ParseUtil.matchDimen(last)[0])) {
    throw new TexError('BracketMustBeDimension', 'Bracket argument to %1 must be a dimension', name);
  }
  //
  // Get the indentalign values, if any
  //
  const lcr = parser.GetArgument(name);
  if (lcr && !lcr.match(/^([lcr]{1,3})?$/)) {
    throw new TexError('BadAlignment', 'Alignment must be one to three copies of l, c, or r');
  }
  const align = [...lcr].map(c => ({l: 'left', c: 'center', r: 'right'})[c]);
  align.length === 1 && align.push(align[0]);
  //
  // Set the properties for the mstyle
  //
  const attr: PropertyList = {};
  for (const [name, value] of [
    ['indentshiftfirst', first], ['indentshift', shift || first], ['indentshiftlast', last],
    ['indentalignfirst', align[0]], ['indentalign', align[1]], ['indentalignlast', align[2]]
  ]) {
    if (value) {
      attr[name] = value;
    }
  }
  //
  // Push the indentalign item on the stack
  //
  parser.Push(parser.itemFactory.create('mstyle', attr, begin.getName()));
};


/**
 * Handle equation environment.
 * @param {TexParser} parser The calling parser.
 * @param {StackItem} begin The opening stackitem.
 * @param {boolean} numbered True if environment is numbered.
<<<<<<< HEAD
 * @param {boolean=} display True if environment is a block display.
 */
BaseMethods.Equation = function (
  parser: TexParser,
  begin: StackItem,
  numbered: boolean,
  display: boolean = true
) {
  parser.configuration.mathItem.display = display;
  parser.stack.env.display = display;
  parser.Push(begin);
=======
 */
BaseMethods.Equation = function (parser: TexParser, begin: StackItem, numbered: boolean) {
>>>>>>> a9875c91
  ParseUtil.checkEqnEnv(parser);
  parser.Push(begin);
  return parser.itemFactory.create('equation', numbered).
    setProperty('name', begin.getName());
};


/**
 * Handle eqnarray.
 * @param {TexParser} parser The calling parser.
 * @param {StackItem} begin The opening stackitem.
 * @param {boolean} numbered True if environment is numbered.
 * @param {boolean} taggable True if taggable.
 * @param {string} align Alignment string.
 * @param {string} spacing Spacing between columns.
 */
BaseMethods.EqnArray = function(parser: TexParser, begin: StackItem,
                                numbered: boolean, taggable: boolean,
                                align: string, spacing: string) {
  // @test The Lorenz Equations, Maxwell's Equations, Cubic Binomial
  let name = begin.getName();
  let isGather = (name === 'gather' || name === 'gather*');
  if (taggable) {
    ParseUtil.checkEqnEnv(parser, !isGather);
  }
  parser.Push(begin);
  align = align.replace(/[^clr]/g, '').split('').join(' ');
  align = align.replace(/l/g, 'left').replace(/r/g, 'right').replace(/c/g, 'center');
  let newItem = parser.itemFactory.create('eqnarray', name,
                                          numbered, taggable, parser.stack.global) as sitem.ArrayItem;
  newItem.arraydef = {
    displaystyle: true,
    columnalign: align,
    columnspacing: (spacing || '1em'),
    rowspacing: '3pt',
    side: parser.options['tagSide'],
    minlabelspacing: parser.options['tagIndent']
  };
  if (isGather) {
    newItem.setProperty('nestable', true);
  }
  return newItem;
};


/**
 * Handles no tag commands.
 * @param {TexParser} parser The calling parser.
 * @param {string} name The macro name.
 */
BaseMethods.HandleNoTag = function(parser: TexParser, _name: string) {
  parser.tags.notag();
};


/**
 * Record a label name for a tag
 * @param {TexParser} parser The calling parser.
 * @param {string} name The macro name.
 */
BaseMethods.HandleLabel = function(parser: TexParser, name: string) {
  // @test Label, Label Empty
  let label = parser.GetArgument(name);
  if (label === '') {
    // @test Label Empty
    return;
  }
  if (!parser.tags.refUpdate) {
    // @test Label, Ref, Ref Unknown
    if (parser.tags.label) {
      // @test Double Label Error
      throw new TexError('MultipleCommand', 'Multiple %1', parser.currentCS);
    }
    parser.tags.label = label;
    if ((parser.tags.allLabels[label] || parser.tags.labels[label]) && !parser.options['ignoreDuplicateLabels']) {
      // @ Duplicate Label Error
      throw new TexError('MultipleLabel', 'Label \'%1\' multiply defined', label);
    }
    // TODO: This should be set in the tags structure!
    parser.tags.labels[label] = new Label(); // will be replaced by tag value later
  }
};


/**
 * Handle a label reference.
 * @param {TexParser} parser The calling parser.
 * @param {string} name The macro name.
 * @param {boolean} eqref True if formatted as eqref.
 */
BaseMethods.HandleRef = function(parser: TexParser, name: string, eqref: boolean) {
  // @test Ref, Ref Unknown, Eqref, Ref Default, Ref Named
  let label = parser.GetArgument(name);
  let ref = parser.tags.allLabels[label] || parser.tags.labels[label];
  if (!ref) {
    // @test Ref Unknown
    if (!parser.tags.refUpdate) {
      parser.tags.redo = true;
    }
    ref = new Label();
  }
  let tag = ref.tag;
  if (eqref) {
    // @test Eqref
    tag = parser.tags.formatRef(tag);
  }
  let node = parser.create('node', 'mrow', ParseUtil.internalMath(parser, tag), {
    href: parser.tags.formatUrl(ref.id, parser.options.baseURL), 'class': 'MathJax_ref'
  });
  parser.Push(node);
};



/**
 * Macros
 */
BaseMethods.Macro = function(parser: TexParser, name: string,
                             macro: string, argcount: number,
                             def?: string) {
  if (argcount) {
    const args: string[] = [];
    if (def != null) {
      const optional = parser.GetBrackets(name);
      args.push(optional == null ? def : optional);
    }
    for (let i = args.length; i < argcount; i++) {
      args.push(parser.GetArgument(name));
    }
    macro = ParseUtil.substituteArgs(parser, args, macro);
  }
  parser.string = ParseUtil.addArgs(parser, macro, parser.string.slice(parser.i));
  parser.i = 0;
  ParseUtil.checkMaxMacros(parser);
};


/**
 * Handle MathChoice for elements whose exact size/style properties can only be
 * determined after the expression has been parsed.
 * @param {TexParser} parser The calling parser.
 * @param {string} name The macro name.
 */
BaseMethods.MathChoice = function(parser: TexParser, name: string) {
  const D  = parser.ParseArg(name);
  const T  = parser.ParseArg(name);
  const S  = parser.ParseArg(name);
  const SS = parser.ParseArg(name);
  parser.Push(parser.create('node', 'MathChoice', [D, T, S, SS]));
};


export default BaseMethods;<|MERGE_RESOLUTION|>--- conflicted
+++ resolved
@@ -1642,9 +1642,6 @@
  * @param {TexParser} parser The calling parser.
  * @param {StackItem} begin The opening stackitem.
  * @param {boolean} numbered True if environment is numbered.
-<<<<<<< HEAD
- * @param {boolean=} display True if environment is a block display.
- */
 BaseMethods.Equation = function (
   parser: TexParser,
   begin: StackItem,
@@ -1654,10 +1651,6 @@
   parser.configuration.mathItem.display = display;
   parser.stack.env.display = display;
   parser.Push(begin);
-=======
- */
-BaseMethods.Equation = function (parser: TexParser, begin: StackItem, numbered: boolean) {
->>>>>>> a9875c91
   ParseUtil.checkEqnEnv(parser);
   parser.Push(begin);
   return parser.itemFactory.create('equation', numbered).
