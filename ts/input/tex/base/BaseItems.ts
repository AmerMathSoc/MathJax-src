/*************************************************************
 *
 *  Copyright (c) 2009-2022 The MathJax Consortium
 *
 *  Licensed under the Apache License, Version 2.0 (the "License");
 *  you may not use this file except in compliance with the License.
 *  You may obtain a copy of the License at
 *
 *      http://www.apache.org/licenses/LICENSE-2.0
 *
 *  Unless required by applicable law or agreed to in writing, software
 *  distributed under the License is distributed on an "AS IS" BASIS,
 *  WITHOUT WARRANTIES OR CONDITIONS OF ANY KIND, either express or implied.
 *  See the License for the specific language governing permissions and
 *  limitations under the License.
 */


/**
 * @fileoverview Stack items for basic Tex parsing.
 *
 * @author v.sorge@mathjax.org (Volker Sorge)
 */


import {MapHandler} from '../MapHandler.js';
import {CharacterMap} from '../SymbolMap.js';
import {entities} from '../../../util/Entities.js';
import {MmlNode, TextNode, TEXCLASS} from '../../../core/MmlTree/MmlNode.js';
import {MmlMo} from '../../../core/MmlTree/MmlNodes/mo.js';
import {MmlMsubsup} from '../../../core/MmlTree/MmlNodes/msubsup.js';
import TexParser from '../TexParser.js';
import TexError from '../TexError.js';
import ParseUtil from '../ParseUtil.js';
import NodeUtil from '../NodeUtil.js';
import {Property, PropertyList} from '../../../core/Tree/Node.js';
import StackItemFactory from '../StackItemFactory.js';
import {CheckType, BaseItem, StackItem, EnvList} from '../StackItem.js';
import {TRBL} from '../../../util/Styles.js';

/**
 * Initial item on the stack. It's pushed when parsing begins.
 */
export class StartItem extends BaseItem {

  /**
   * @override
   */
  constructor(factory: StackItemFactory, public global: EnvList) {
    super(factory);
  }


  /**
   * @override
   */
  public get kind() {
    return 'start';
  }


  /**
   * @override
   */
  get isOpen() {
    return true;
  }

  /**
   * @override
   */
  public checkItem(item: StackItem): CheckType {
    if (item.isKind('stop')) {
      let node = this.toMml();
      if (!this.global.isInner) {
        node = this.factory.configuration.tags.finalize(node, this.env);
      }
      return [[this.factory.create('mml', node)], true];
    }
    return super.checkItem(item);
  }

}


/**
 * Final item on the stack. Errors will be thrown if other items than the start
 * item are still on the stack.
 */
export class StopItem extends BaseItem {

  /**
   * @override
   */
  public get kind() {
    return 'stop';
  }


  /**
   * @override
   */
  get isClose() {
    return true;
  }

}


/**
 * Item indicating an open brace.
 */
export class OpenItem extends BaseItem {


  /**
   * @override
   */
  protected static errors = Object.assign(Object.create(BaseItem.errors), {
    // @test ExtraOpenMissingClose
    'stop': ['ExtraOpenMissingClose',
             'Extra open brace or missing close brace']
  });

  /**
   * @override
   */
  public get kind() {
    return 'open';
  }


  /**
   * @override
   */
  get isOpen() {
    return true;
  }

  /**
   * @override
   */
  public checkItem(item: StackItem): CheckType {
    if (item.isKind('close')) {
      // @test PrimeSup
      let mml = this.toMml();
      const node = this.create('node', 'TeXAtom', [mml]);
      return [[this.factory.create('mml', node)], true];
    }
    return super.checkItem(item);
  }
}


/**
 * Item indicating a close brace. Collapses stack until an OpenItem is found.
 */
export class CloseItem extends BaseItem {

  /**
   * @override
   */
  public get kind() {
    return 'close';
  }


  /**
   * @override
   */
  get isClose() {
    return true;
  }

}


/**
 * Item indicating an we are currently dealing with a prime mark.
 */
export class PrimeItem extends BaseItem {

  /**
   * @override
   */
  public get kind() {
    return 'prime';
  }

  /**
   * @override
   */
  public checkItem(item: StackItem): CheckType {
    let [top0, top1] = this.Peek(2);
    if (!NodeUtil.isType(top0, 'msubsup') || NodeUtil.isType(top0, 'msup')) {
      // @test Prime, Double Prime
      const node = this.create('node', 'msup', [top0, top1]);
      return [[node, item], true];
    }
    NodeUtil.setChild(top0, (top0 as MmlMsubsup).sup, top1);
    return [[top0, item], true];
  }
}


/**
 * Item indicating an we are currently dealing with a sub/superscript
 * expression.
 */
export class SubsupItem extends BaseItem {

  /**
   * @override
   */
  protected static errors = Object.assign(Object.create(BaseItem.errors), {
    // @test MissingScript Sub, MissingScript Sup
    'stop': ['MissingScript',
             'Missing superscript or subscript argument'],
    // @test MissingOpenForSup
    'sup': ['MissingOpenForSup',
            'Missing open brace for superscript'],
    // @test MissingOpenForSub
    'sub': ['MissingOpenForSub',
            'Missing open brace for subscript']
  });

  /**
   * @override
   */
  public get kind() {
    return 'subsup';
  }

  /**
   * @override
   */
  public checkItem(item: StackItem): CheckType | null {
    if (item.isKind('open') || item.isKind('left')) {
      return BaseItem.success;
    }
    const top = this.First;
    const position = this.getProperty('position') as number;
    if (item.isKind('mml')) {
      if (this.getProperty('primes')) {
        if (position !== 2) {
          // @test Prime on Sub
          NodeUtil.setChild(top, 2, this.getProperty('primes') as MmlNode);
        } else {
          // @test Prime on Prime
          NodeUtil.setProperty(this.getProperty('primes') as MmlNode, 'variantForm', true);
          const node = this.create('node', 'mrow', [this.getProperty('primes') as MmlNode, item.First]);
          item.First = node;
        }
      }
      NodeUtil.setChild(top, position, item.First);
      if (this.getProperty('movesupsub') != null) {
        // @test Limits Subsup (currently does not work! Check again!)
        NodeUtil.setProperty(top, 'movesupsub', this.getProperty('movesupsub') as Property);
      }
      const result = this.factory.create('mml', top);
      return [[result], true];
    }
    if (super.checkItem(item)[1]) {
      // @test Brace Superscript Error, MissingOpenForSup, MissingOpenForSub
      const error = this.getErrors(['', 'sub', 'sup'][position]);
      throw new TexError(error[0], error[1], ...error.splice(2));
    }
    return null;
  }

}


/**
 * Item indicating an we are currently dealing with an \\over command.
 */
export class OverItem extends BaseItem {

  /**
   * @override
   */
  constructor(factory: StackItemFactory) {
    super(factory);
    this.setProperty('name', '\\over');
  }

  /**
   * @override
   */
  public get kind() {
    return 'over';
  }


  /**
   * @override
   */
  get isClose() {
    return true;
  }


  /**
   * @override
   */
  public checkItem(item: StackItem): CheckType {
    if (item.isKind('over')) {
      // @test Double Over
      throw new TexError(
        'AmbiguousUseOf', 'Ambiguous use of %1', item.getName());
    }
    if (item.isClose) {
      // @test Over
      let mml = this.create('node',
                            'mfrac', [this.getProperty('num') as MmlNode, this.toMml(false)]);
      if (this.getProperty('thickness') != null) {
        // @test Choose, Above, Above with Delims
        NodeUtil.setAttribute(mml, 'linethickness',
                              this.getProperty('thickness') as string);
      }
      if (this.getProperty('open') || this.getProperty('close')) {
        // @test Choose
        NodeUtil.setProperty(mml, 'withDelims', true);
        mml = ParseUtil.fixedFence(this.factory.configuration,
                                   this.getProperty('open') as string, mml,
                                   this.getProperty('close') as string);
      }
      return [[this.factory.create('mml', mml), item], true];
    }
    return super.checkItem(item);
  }


  /**
   * @override
   */
  public toString() {
    return 'over[' + this.getProperty('num') +
      ' / ' + this.nodes.join('; ') + ']';
  }

}


/**
 * Item pushed when a \\left opening delimiter has been found.
 */
export class LeftItem extends BaseItem {

  /**
   * @override
   */
  protected static errors = Object.assign(Object.create(BaseItem.errors), {
    // @test ExtraLeftMissingRight
    'stop': ['ExtraLeftMissingRight',
             'Extra \\left or missing \\right']
  });


  /**
   * @override
   */
  constructor(factory: StackItemFactory, delim: string) {
    super(factory);
    this.setProperty('delim', delim);
  }

  /**
   * @override
   */
  public get kind() {
    return 'left';
  }


  /**
   * @override
   */
  get isOpen() {
    return true;
  }


  /**
   * @override
   */
  public checkItem(item: StackItem): CheckType {
    // @test Missing Right
    if (item.isKind('right')) {
      //
      //  Create the fenced structure as an mrow
      //
      return [[this.factory.create('mml', ParseUtil.fenced(
        this.factory.configuration,
        this.getProperty('delim') as string, this.toMml(),
        item.getProperty('delim') as string, '', item.getProperty('color') as string))], true];
    }
    if (item.isKind('middle')) {
      //
      //  Add the middle delimiter, with empty open and close elements around it for spacing
      //
      const def = {stretchy: true} as any;
      if (item.getProperty('color')) {
        def.mathcolor = item.getProperty('color');
      }
      this.Push(
        this.create('node', 'TeXAtom', [], {texClass: TEXCLASS.CLOSE}),
        this.create('token', 'mo', def, item.getProperty('delim')),
        this.create('node', 'TeXAtom', [], {texClass: TEXCLASS.OPEN})
      );
      this.env = {};         // Since \middle closes the group, clear the environment
      return [[this], true]; // this will reset the environment to its initial state
    }
    return super.checkItem(item);
  }

}

/**
 * Item pushed when a \\middle delimiter has been found. Stack is
 * collapsed until a corresponding LeftItem is encountered.
 */
export class Middle extends BaseItem {

  /**
   * @override
   */
  constructor(factory: StackItemFactory, delim: string, color: string) {
    super(factory);
    this.setProperty('delim', delim);
    color && this.setProperty('color', color);
  }

  /**
   * @override
   */
  public get kind() {
    return 'middle';
  }


  /**
   * @override
   */
  get isClose() {
    return true;
  }

}

/**
 * Item pushed when a \\right closing delimiter has been found. Stack is
 * collapsed until a corresponding LeftItem is encountered.
 */
export class RightItem extends BaseItem {

  /**
   * @override
   */
  constructor(factory: StackItemFactory, delim: string, color: string) {
    super(factory);
    this.setProperty('delim', delim);
    color && this.setProperty('color', color);
  }

  /**
   * @override
   */
  public get kind() {
    return 'right';
  }


  /**
   * @override
   */
  get isClose() {
    return true;
  }

}


/**
 * Add linebreak attribute to next mo, if any, or insert an mo with the
 * given linebreak attribute.
 */
export class BreakItem extends BaseItem {

  /**
   * @override
   */
  public get kind() {
    return 'break';
  }

  /**
   * @override
   * @param {string} linebreak   The linbreak attribute to use
   * @param {boolean} insert     Whether to insert an mo if there isn't a following
   */
  constructor(factory: StackItemFactory, linebreak: string, insert: boolean) {
    super(factory);
    this.setProperty('linebreak', linebreak);
    this.setProperty('insert', insert);
  }

  /**
   * @override
   */
  public checkItem(item: StackItem): CheckType {
    const linebreak = this.getProperty('linebreak') as string;
    if (item.isKind('mml')) {
      const mml = item.First;
      if (mml.isKind('mo')) {
        const style = NodeUtil.getOp(mml as MmlMo)?.[3]?.linebreakstyle ||
                      NodeUtil.getAttribute(mml, 'linebreakstyle');
        if (style !== 'after') {
          NodeUtil.setAttribute(mml, 'linebreak', linebreak);
          return [[item], true];
        }
        if (!this.getProperty('insert')) {
          return [[item], true];
        }
      }
    }
    const mml = this.create('token', 'mo', {linebreak});
    return [[this.factory.create('mml', mml), item], true];
  }

}


/**
 * Item pushed for opening an environment with \\begin{env}.
 */
export class BeginItem extends BaseItem {

  /**
   * @override
   */
  public get kind() {
    return 'begin';
  }


  /**
   * @override
   */
  get isOpen() {
    return true;
  }

  /**
   * @override
   */
  public checkItem(item: StackItem): CheckType {
    if (item.isKind('end')) {
      if (item.getName() !== this.getName()) {
        // @test EnvBadEnd
        throw new TexError('EnvBadEnd', '\\begin{%1} ended with \\end{%2}',
                           this.getName(), item.getName());
      }
      if (!this.getProperty('end')) {
        // @test Hfill
        return [[this.factory.create('mml', this.toMml())], true];
      }
      return BaseItem.fail;  // TODO: This case could probably go!
    }
    if (item.isKind('stop')) {
      // @test EnvMissingEnd Array
      throw new TexError('EnvMissingEnd', 'Missing \\end{%1}', this.getName());
    }
    return super.checkItem(item);
  }

}


/**
 * Item pushed for closing an environment with \\end{env}. Stack is collapsed
 * until a corresponding BeginItem for 'env' is found. Error is thrown in case
 * other open environments interfere.
 */
export class EndItem extends BaseItem {

  /**
   * @override
   */
  public get kind() {
    return 'end';
  }


  /**
   * @override
   */
  get isClose() {
    return true;
  }

}


/**
 * Item pushed for remembering styling information.
 */
export class StyleItem extends BaseItem {

  /**
   * @override
   */
  public get kind() {
    return 'style';
  }

  /**
   * @override
   */
  public checkItem(item: StackItem): CheckType {
    if (!item.isClose) {
      return super.checkItem(item);
    }
    // @test Style
    const mml = this.create('node', 'mstyle', this.nodes, this.getProperty('styles'));
    return [[this.factory.create('mml', mml), item], true];
  }

}


/**
 * Item pushed for remembering positioning information.
 */
export class PositionItem extends BaseItem {

  /**
   * @override
   */
  public get kind() {
    return 'position';
  }


  /**
   * @override
   */
  public checkItem(item: StackItem): CheckType {
    if (item.isClose) {
      // @test MissingBoxFor
      throw new TexError('MissingBoxFor', 'Missing box for %1', this.getName());
    }
    if (item.isFinal) {
      let mml = item.toMml();
      switch (this.getProperty('move')) {
      case 'vertical':
        // @test Raise, Lower, Raise Negative, Lower Negative
        mml = this.create('node', 'mpadded', [mml],
                          {height: this.getProperty('dh'),
                           depth: this.getProperty('dd'),
                           voffset: this.getProperty('dh')});
        return [[this.factory.create('mml', mml)], true];
      case 'horizontal':
        // @test Move Left, Move Right, Move Left Negative, Move Right Negative
        return [[this.factory.create('mml', this.getProperty('left') as MmlNode), item,
                 this.factory.create('mml', this.getProperty('right') as MmlNode)], true];
      }
    }
    return super.checkItem(item);
  }
}


/**
 * Item indicating a table cell.
 */
export class CellItem extends BaseItem {

  /**
   * @override
   */
  public get kind() {
    return 'cell';
  }


  /**
   * @override
   */
  get isClose() {
    return true;
  }
}


/**
 * Final item for collating Nodes.
 */
export class MmlItem extends BaseItem {

  /**
   * @override
   */
  public get isFinal() {
    return true;
  }

  /**
   * @override
   */
  public get kind() {
    return 'mml';
  }

}


/**
 * Item indicating a named function operator (e.g., \\sin) as been encountered.
 */
export class FnItem extends BaseItem {

  /**
   * @override
   */
  public get kind() {
    return 'fn';
  }

  /**
   * @override
   */
  public checkItem(item: StackItem): CheckType {
    const top = this.First;
    if (top) {
      if (item.isOpen) {
        // @test Fn Stretchy
        return BaseItem.success;
      }
      if (!item.isKind('fn')) {
        // @test Named Function
        let mml = item.First;
        if (!item.isKind('mml') || !mml) {
          // @test Mathop Super
          return [[top, item], true];
        }
        if ((NodeUtil.isType(mml, 'mstyle') && mml.childNodes.length &&
             NodeUtil.isType(mml.childNodes[0].childNodes[0], 'mspace')) ||
             NodeUtil.isType(mml, 'mspace')) {
          // @test Fn Pos Space, Fn Neg Space
          return [[top, item], true];
        }
        if (NodeUtil.isEmbellished(mml)) {
          // @test MultiInt with Limits
          mml = NodeUtil.getCoreMO(mml);
        }
        const form = NodeUtil.getForm(mml);
        if (form != null && [0, 0, 1, 1, 0, 1, 1, 0, 0, 0][form[2]]) {
          // @test Fn Operator
          return [[top, item], true];
        }
      }
      // @test Named Function, Named Function Arg
      const node = this.create('token', 'mo', {texClass: TEXCLASS.NONE},
                               entities.ApplyFunction);
      return [[top, node, item], true];
    }
    // @test Mathop Super, Mathop Sub
    return super.checkItem.apply(this, arguments);
  }
}


/**
 * Item indicating a \\not has been encountered and needs to be applied to the
 * next operator.
 */
export class NotItem extends BaseItem {

  private remap = MapHandler.getMap('not_remap') as CharacterMap;

  /**
   * @override
   */
  public get kind() {
    return 'not';
  }

  /**
   * @override
   */
  public checkItem(item: StackItem): CheckType {
    let mml: TextNode | MmlNode;
    let c: string;
    let textNode: TextNode;
    if (item.isKind('open') || item.isKind('left')) {
      // @test Negation Left Paren
      return BaseItem.success;
    }
    if (item.isKind('mml') &&
        (NodeUtil.isType(item.First, 'mo') || NodeUtil.isType(item.First, 'mi') ||
         NodeUtil.isType(item.First, 'mtext'))) {
      mml = item.First;
      c = NodeUtil.getText(mml as TextNode);
      if (c.length === 1 && !NodeUtil.getProperty(mml, 'movesupsub') &&
          NodeUtil.getChildren(mml).length === 1) {
        if (this.remap.contains(c)) {
          // @test Negation Simple, Negation Complex
          textNode = this.create('text', this.remap.lookup(c).char) as TextNode;
          NodeUtil.setChild(mml, 0, textNode);
        } else {
          // @test Negation Explicit
          textNode = this.create('text', '\u0338') as TextNode;
          NodeUtil.appendChildren(mml, [textNode]);
        }
        return [[item], true];
      }
    }
    // @test Negation Large
    textNode = this.create('text', '\u29F8') as TextNode;
    const mtextNode = this.create('node', 'mtext', [], {}, textNode);
    const paddedNode = this.create('node', 'mpadded', [mtextNode], {width: 0});
    mml = this.create('node', 'TeXAtom', [paddedNode], {texClass: TEXCLASS.REL});
    return [[mml, item], true];
  }
}

/**
 * A StackItem that removes an mspace that follows it (for \nonscript).
 */
export class NonscriptItem extends BaseItem {

  /**
   * @override
   */
  public get kind() {
    return 'nonscript';
  }

  /**
   * @override
   */
  public checkItem(item: StackItem): CheckType {
    //
    //  Check if the next item is an mspace (or an mspace in an mstyle) and remove it.
    //
    if (item.isKind('mml') && item.Size() === 1) {
      let mml = item.First;
      //
      //  Space macros like \, are wrapped with an mstyle to set scriptlevel="0"
      //    (so size is independent of level), we look at the contents of the mstyle for the mspace.
      //
      if (mml.isKind('mstyle') && mml.notParent) {
        mml = NodeUtil.getChildren(NodeUtil.getChildren(mml)[0])[0];
      }
      if (mml.isKind('mspace')) {
        //
        //  If the space is in an mstyle, wrap it in an mrow so we can test its scriptlevel
        //    in the post-filter (the mrow will be removed in the filter).  We can't test
        //    the mstyle's scriptlevel, since it is ecxplicitly setting it to 0.
        //
        if (mml !== item.First) {
          const mrow = this.create('node', 'mrow', [item.Pop()]);
          item.Push(mrow);
        }
        //
        //  Save the mspace for later post-processing.
        //
        this.factory.configuration.addNode('nonscript', item.First);
      }
    }
    return [[item], true];
  }
}

/**
 * Item indicating a dots command has been encountered.
 */
export class DotsItem extends BaseItem {

  /**
   * @override
   */
  public get kind() {
    return 'dots';
  }

  /**
   * @override
   */
  public checkItem(item: StackItem): CheckType {
    if (item.isKind('open') || item.isKind('left')) {
      return BaseItem.success;
    }
    let dots = this.getProperty('ldots') as MmlNode;
    let top = item.First;
    // @test Operator Dots
    if (item.isKind('mml') && NodeUtil.isEmbellished(top)) {
      const tclass = NodeUtil.getTexClass(NodeUtil.getCoreMO(top));
      if (tclass === TEXCLASS.BIN || tclass === TEXCLASS.REL) {
        dots = this.getProperty('cdots') as MmlNode;
      }
    }
    return [[dots, item], true];
  }
}


/**
 * Item indicating an array is assembled. It collates cells, rows and
 * information about column/row separator and framing lines.
 */
export class ArrayItem extends BaseItem {

  /**
   * The table as a list of rows.
   * @type {MmlNode[]}
   */
  public table: MmlNode[] = [];

  /**
   * The current row as a list of cells.
   * @type {MmlNode[]}
   */
  public row: MmlNode[] = [];

  /**
   * Frame specification as a list of pairs of strings [side, style].
   * @type {[string, string][]}
   */
  public frame: [string, string][] = [];

  /**
   * Hfill value.
   * @type {number[]}
   */
  public hfill: number[] = [];

  /**
   * Properties for special array definitions.
   * @type {{[key: string]: string|number|boolean}}
   */
  public arraydef: {[key: string]: string | number | boolean} = {};

  /**
   * Insertions that go at the beginning of table entries (from >{...})
   */
  public cstart: string[] = [];

  /**
   * Insertions that go at the end of table entries (from <{...})
   */
  public cend: string[] = [];

  /**
   * True for columns from @{...} and !{...}
   */
  public cextra: boolean[] = [];

  /**
   * True if adding extra columns at the end of a row
   */
  public atEnd: boolean = false;

  /**
   * Row alignments to specify on particular columns
   */
  public ralign: [string, string, string][] = [];

  /**
<<<<<<< HEAD
   * True if separators are dashed.
   * @type {boolean}
   */
  public dashed: boolean = false;

  /**
   * Data for setting cell/row/table alignment for when there are line breaks
   */
  public breakAlign = {
    cell: '',
    row: '',
    table: ''
  };

  /**
=======
>>>>>>> 36494ffd
   * The TeX parser that created this item
   */
  public parser: TexParser;

  /**
   * @override
   */
  public get kind() {
    return 'array';
  }

  /**
   * @override
   */
  get isOpen() {
    return true;
  }

  /**
   * @override
   */
  get copyEnv() {
    return false;
  }

  /**
   * @override
   */
  public checkItem(item: StackItem): CheckType {
    // @test Array Single
    if (item.isClose && !item.isKind('over')) {
      // @test Array Single
      if (item.getProperty('isEntry')) {
        // @test Array dashed column, Array solid column
        this.EndEntry();
        this.clearEnv();
        this.StartEntry();
        return BaseItem.fail;
      }
      if (item.getProperty('isCR')) {
        // @test Enclosed bottom
        this.EndEntry();
        this.EndRow();
        this.clearEnv();
        this.StartEntry();
        return BaseItem.fail;
      }
      this.EndTable();
      this.clearEnv();
      let newItem = this.factory.create('mml', this.createMml());
      if (this.getProperty('requireClose')) {
        // @test: Label
        if (item.isKind('close')) {
          // @test: Label
          return [[newItem], true];
        }
        // @test MissingCloseBrace2
        throw new TexError('MissingCloseBrace', 'Missing close brace');
      }
      return [[newItem, item], true];
    }
    return super.checkItem(item);
  }

  /**
   * Create the MathML representation of the table.
   *
   * @return {MmlNode}
   */
  public createMml(): MmlNode {
    const scriptlevel = this.arraydef['scriptlevel'];
    delete this.arraydef['scriptlevel'];
    let mml = this.create('node', 'mtable', this.table, this.arraydef);
    if (scriptlevel) {
      mml.setProperty('scriptlevel', scriptlevel);
    }
    if (this.breakAlign.table) {
      NodeUtil.setAttribute(mml, 'data-break-align', this.breakAlign.table);
    }
    if (this.getProperty('arrayPadding')) {
      NodeUtil.setAttribute(mml, 'data-frame-styles', '');   // empty frame-styles forces framespacing to be used
      NodeUtil.setAttribute(mml, 'framespacing', this.getProperty('arrayPadding') as string);
    }
    mml = this.handleFrame(mml);
    if (this.getProperty('open') || this.getProperty('close')) {
      // @test Cross Product Formula
      mml = ParseUtil.fenced(this.factory.configuration,
                             this.getProperty('open') as string, mml,
                             this.getProperty('close') as string);
    }
    return mml;
  }

  /**
   * @param {MmlNode} mml  The mtable to frame
   */
  protected handleFrame(mml: MmlNode): MmlNode {
    if (!this.frame.length) return mml;
    //
    // Map sides to their styles
    //
    const sides = new Map(this.frame);
    //
    // If all style are the same,
    //   If all four sides are present, use a frame of the correct type
    //   Otherwise, if the given sides are solid, use menclosed (with no padding)
    //
    const fstyle = this.frame.reduce(
      (fstyle, [, style]) => style === fstyle ? style : '',
      this.frame[0][1]
    );
    if (fstyle) {
      if (this.frame.length === 4) {
        NodeUtil.setAttribute(mml, 'frame', fstyle);
        NodeUtil.removeAttribute(mml, 'data-frame-styles');
        return mml;
      }
      if (fstyle === 'solid') {
        NodeUtil.setAttribute(mml, 'data-frame-styles', '');
        mml = this.create('node', 'menclose', [mml], {
          notation: Array.from(sides.keys()).join(' '),
          'data-padding': 0
        });
        return mml;
      }
    }
    //
    //  Otherwise (some sides are dashed), use styles, which is implemented in
    //    the common output jax so that we get the proper line width (it may be
    //    customizable via output options in the future).
    //
    const styles = TRBL.map(side => sides.get(side) || 'none').join(' ');
    NodeUtil.setAttribute(mml, 'data-frame-styles', styles);
    return mml;
  }

  /**
   * Check to see if there are column declarations that need
   * extra content around the cell contents.
   */
  public StartEntry() {
    const n = this.row.length;
    let start = this.cstart[n];
    let end = this.cend[n];
    const ralign = this.ralign[n];
    const cextra = this.cextra;
    if (!start && !end && !ralign && !cextra[n] && !cextra[n + 1]) return;
    let [prefix, entry, term, found] = this.getEntry();
    //
    // Add & to an extra column if it is not at the end of the line
    //
    if (cextra[n] && (!this.atEnd || cextra[n + 1])) {
      start += '&';
    }
    //
    // Check if there are extra entries at the end of a row to be added
    //
    if (term !== '&') {
      found = !!entry.trim() || !!(n || term.substr(0, 4) !== '\\end');
      if (cextra[n + 1] && !cextra[n]) {
        end = (end || '') + '&';        // extra entries follow this one
        this.atEnd = true;
      }
    }
    if (!found && !prefix) return;
    const parser = this.parser;
    if (found) {
      //
      //  Add the start, entry, and end values together
      //
      if (start) {
        entry = ParseUtil.addArgs(parser, start, entry);
      }
      if (end) {
        entry = ParseUtil.addArgs(parser, entry, end);
      }
      //
      //  If row aligning, use text mode
      //
      if (ralign) {
        entry = '\\text{' + entry.trim() + '}';
      }
    }
    //
    //  Add any \hline or \hfill macros
    //
    if (prefix) {
      entry = ParseUtil.addArgs(parser, prefix, entry);
    }
    //
    //  Insert the entry into the parser string
    //
    parser.string = ParseUtil.addArgs(parser, entry, parser.string);
    parser.i = 0;
  }

  /**
   * Get the TeX string for the contents of the coming cell (if any)
   */
  protected getEntry(): [string, string, string, boolean] {
    const parser = this.parser;
    const pattern = /^([^]*?)([&{}]|\\\\|\\(?:begin|end)\s*\{array\}|\\cr|\\)/;
    let braces = 0, envs = 0;
    let i = parser.i;
    let match;
    const fail: [string, string, string, boolean] = ['', '', '', false];
    while ((match = parser.string.slice(i).match(pattern)) !== null) {
      i += match[0].length;
      switch (match[2]) {
      case '\\':
        i++;
        break;
      case '{':
        braces++;
        break;
      case '}':
        if (!braces) return fail;
        braces--;
        break;
      case '\\begin{array}':
        !braces && envs++;
        break;
      case '\\end{array}':
        if (!braces && envs) {
          envs--;
          break;
        }
        // fall through if not closing a nested array environment
      default:
        if (braces || envs) continue;
        i -= match[2].length;
        let entry = parser.string.slice(parser.i, i).trim();
        const prefix = entry.match(/^(?:\s*\\(?:h(?:dash)?line|hfil{1,3}|rowcolor\s*\{.*?\}))+/);
        if (prefix) {
          entry = entry.slice(prefix[0].length);
        }
        parser.string = parser.string.slice(i);
        parser.i = 0;
        return [prefix?.[0] || '', entry, match[2], true];
      }
    }
    return fail;
  }

  /**
   * Finishes a single cell of the array.
   */
  public EndEntry() {
    // @test Array1, Array2
    const mtd = this.create('node', 'mtd', this.nodes);
    //
    // Handle \hfil by setting column alignment
    //
    if (this.hfill.length) {
      if (this.hfill[0] === 0) {
        NodeUtil.setAttribute(mtd, 'columnalign', 'right');
      }
      if (this.hfill[this.hfill.length - 1] === this.Size()) {
        NodeUtil.setAttribute(
          mtd, 'columnalign',
          NodeUtil.getAttribute(mtd, 'columnalign') ? 'center' : 'left');
      }
    }
    //
    // Check for row alignment specification, and use
    //   an mpadded element to produce the aligned content.
    //
    const ralign = this.ralign[this.row.length];
    if (ralign) {
      let [valign, cwidth, calign] = ralign;
      if (this.breakAlign.cell) {
        valign = this.breakAlign.cell;
      }
      const box = this.create('node', 'mpadded', mtd.childNodes[0].childNodes, {
        width: cwidth,
        'data-overflow': 'auto',
        'data-align': calign,
        'data-vertical-align': valign
      });
      box.setProperty('vbox', valign);
      mtd.childNodes[0].childNodes = [];
      mtd.appendChild(box);
    } else if (this.breakAlign.cell) {
      NodeUtil.setAttribute(mtd, 'data-vertical-align', this.breakAlign.cell);
    }
    this.breakAlign.cell = '';
    //
    this.row.push(mtd);
    this.Clear();
    this.hfill = [];
  }


  /**
   * Finishes a single row of the array.
   */
  public EndRow() {
    // @test Array1, Array2
    let type = 'mtr'
    if (this.getProperty('isNumbered') && this.row.length === 3) {
      // @test Label, Matrix Numbered
      this.row.unshift(this.row.pop());  // move equation number to first
      // position
      type = 'mlabeledtr';
    } else if (this.getProperty('isLabeled')) {
      type = 'mlabeledtr';
      this.setProperty('isLabeled', false);
    }
    const node = this.create('node', type, this.row);
    if (this.breakAlign.row) {
      NodeUtil.setAttribute(node, 'data-break-align', this.breakAlign.row);
      this.breakAlign.row = '';
    }
    this.table.push(node);
    this.row = [];
    this.atEnd = false;
  }


  /**
   * Finishes the table layout.
   */
  public EndTable() {
    if (this.Size() || this.row.length) {
      this.EndEntry();
      this.EndRow();
    }
    this.checkLines();
  }


  /**
   * Finishes line layout if not already given.
   */
  public checkLines() {
    if (this.arraydef.rowlines) {
      const lines = (this.arraydef.rowlines as string).split(/ /);
      if (lines.length === this.table.length) {
        this.frame.push(['bottom', lines.pop()]);
        if (lines.length) {
          this.arraydef.rowlines = lines.join(' ');
        } else {
          delete this.arraydef.rowlines;
        }
      } else if (lines.length < this.table.length - 1) {
        this.arraydef.rowlines+= ' none';
      }
    }
    if (this.getProperty('rowspacing')) {
      const rows = (this.arraydef.rowspacing as string).split(/ /);
      while (rows.length < this.table.length) {
        rows.push(this.getProperty('rowspacing') + 'em');
      }
      this.arraydef.rowspacing = rows.join(' ');
    }
  }

  /**
   * Adds a row-spacing to the current row (padding out the rowspacing if needed to get there).
   *
   * @param {string} spacing   The rowspacing to use for the current row.
   */
  public addRowSpacing(spacing: string) {
    if (this.arraydef['rowspacing']) {
      const rows = (this.arraydef['rowspacing'] as string).split(/ /);
      if (!this.getProperty('rowspacing')) {
        // @test Array Custom Linebreak
        let dimem = ParseUtil.dimen2em(rows[0]);
        this.setProperty('rowspacing', dimem);
      }
      const rowspacing = this.getProperty('rowspacing') as number;
      while (rows.length < this.table.length) {
        rows.push(ParseUtil.Em(rowspacing));
      }
      rows[this.table.length - 1] = ParseUtil.Em(
        Math.max(0, rowspacing + ParseUtil.dimen2em(spacing)));
      this.arraydef['rowspacing'] = rows.join(' ');
    }
  }

}


/**
 * Item dealing with equation arrays as a special case of arrays. Handles
 * tagging information according to the given tagging style.
 */
export class EqnArrayItem extends ArrayItem {

  /**
   * The length of the longest row.
   */
  public maxrow: number = 0;

  /**
   * @override
   */
  constructor(factory: any, ...args: any[]) {
    super(factory);
    this.factory.configuration.tags.start(args[0], args[2], args[1]);
  }


  /**
   * @override
   */
  get kind() {
    return 'eqnarray';
  }


  /**
   * @override
   */
  public EndEntry() {
    // @test Cubic Binomial
    if (this.row.length) {
      ParseUtil.fixInitialMO(this.factory.configuration, this.nodes);
    }
    super.EndEntry();
  }

  /**
   * @override
   */
  public EndRow() {
    if (this.row.length > this.maxrow) {
      this.maxrow = this.row.length;
    }
    // @test Cubic Binomial
    const tag = this.factory.configuration.tags.getTag();
    if (tag) {
      this.row = [tag].concat(this.row);
      this.setProperty('isLabeled', true);
    }
    this.factory.configuration.tags.clearTag();
    super.EndRow();
  }

  /**
   * @override
   */
  public EndTable() {
    // @test Cubic Binomial
    super.EndTable();
    this.factory.configuration.tags.end();
    //
    // Repeat the column align and width specifications
    //   to match the number of columns
    //
    this.extendArray('columnalign', this.maxrow);
    this.extendArray('columnwidth', this.maxrow);
    this.extendArray('columnspacing', this.maxrow - 1);
    this.extendArray('data-break-align', this.maxrow);
    //
    // Add indentshift for left-aligned columns
    //
    this.addIndentshift()
  }

  /**
   * Extend a column specification to include a repeating set of values
   *   so that it has enough to match the maximum row length.
   */
  protected extendArray(name: string, max: number) {
    if (!this.arraydef[name]) return;
    const repeat = (this.arraydef[name] as string).split(/ /);
    const columns = [...repeat];
    if (columns.length > 1) {
      while (columns.length < max) {
        columns.push(...repeat);
      }
      this.arraydef[name] = columns.slice(0, max).join(' ');
    }
  }

  /**
   * Add indentshift to left-aligned columns so that linebreaking will work
   *   better in alignments.
   */
  protected addIndentshift() {
    if (!this.arraydef.columnalign) return;
    const align = (this.arraydef.columnalign as string).split(/ /);
    let prev = '';
    for (const i of align.keys()) {
      if (align[i] === 'left' && i > 0) {
        const indentshift = (prev === 'center' ? '.7em' : '2em');
        for (const row of this.table) {
          const cell = row.childNodes[row.isKind('mlabeledtr') ? i + 1 : i];
          if (cell) {
            const mstyle = this.create('node', 'mstyle', cell.childNodes[0].childNodes, {indentshift});
            cell.childNodes[0].childNodes = [];
            cell.appendChild(mstyle);
          }
        }
      }
      prev = align[i];
    }
  }

}

/**
 * Item that places an mstyle having given attributes around its contents
 */
export class MstyleItem extends BeginItem {

  /**
   * @override
   */
  get kind() {
    return 'mstyle';
  }

  /**
   * The properties to set for the mstyle element
   */
  public attrList: PropertyList;

  /**
   * @param {PropertyList} attr  The properties to set on the mstyle
   * @param {string} name        The name of the environment being processed
   * @override
   * @constructor
   */
  constructor(factory: any, attr: PropertyList, name: string) {
    super(factory);
    this.attrList = attr;
    this.setProperty('name', name);
  }

  /**
   * @override
   */
  public checkItem(item: StackItem): CheckType {
    if (item.isKind('end') && item.getName() === this.getName()) {
      const mml = this.create('node', 'mstyle', [this.toMml()], this.attrList);
      return [[mml], true];
    }
    return super.checkItem(item);
  }

}


/**
 * Item dealing with simple equation environments.  Handles tagging information
 * according to the given tagging style.
 */
export class EquationItem extends BaseItem {

  /**
   * @override
   */
  constructor(factory: any, ...args: any[]) {
    super(factory);
    this.factory.configuration.tags.start('equation', true, args[0]);
  }


  /**
   * @override
   */
  get kind() {
    return 'equation';
  }

  /**
   * @override
   */
  get isOpen() {
    return true;
  }

  /**
   * @override
   */
  public checkItem(item: StackItem): CheckType {
    if (item.isKind('end')) {
      let mml = this.toMml();
      let tag = this.factory.configuration.tags.getTag();
      this.factory.configuration.tags.end();
      return [[tag ? this.factory.configuration.tags.enTag(mml, tag) : mml, item], true];
    }
    if (item.isKind('stop')) {
      // @test EnvMissingEnd Equation
      throw new TexError('EnvMissingEnd', 'Missing \\end{%1}', this.getName());
    }
    return super.checkItem(item);
  }

}<|MERGE_RESOLUTION|>--- conflicted
+++ resolved
@@ -968,13 +968,6 @@
   public ralign: [string, string, string][] = [];
 
   /**
-<<<<<<< HEAD
-   * True if separators are dashed.
-   * @type {boolean}
-   */
-  public dashed: boolean = false;
-
-  /**
    * Data for setting cell/row/table alignment for when there are line breaks
    */
   public breakAlign = {
@@ -984,8 +977,6 @@
   };
 
   /**
-=======
->>>>>>> 36494ffd
    * The TeX parser that created this item
    */
   public parser: TexParser;
