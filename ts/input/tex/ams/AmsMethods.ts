--- conflicted
+++ resolved
@@ -59,113 +59,9 @@
   if (!(mml.isInferred && child && checkSideSetBase(child))) {
     return [null, mml];
   }
-<<<<<<< HEAD
-  // @test Alignedat
-  let array = AmsMethods.EqnArray(parser, begin, numbered, taggable, align, balign, spaceStr);
-  return ParseUtil.setArrayAlign(array as ArrayItem, valign, !taggable ? parser : null);
-};
-
-
-/**
- * Implements multline environment (mostly handled through STACKITEM below)
- * @param {TexParser} parser The calling parser.
- * @param {StackItem} begin The opening stackitem.
- * @param {boolean} numbered Environment numbered.
- */
-AmsMethods.Multline = function (parser: TexParser, begin: StackItem, numbered: boolean) {
-  // @test Shove*, Multline
-  ParseUtil.checkEqnEnv(parser);
-  parser.Push(begin);
-  const padding = parser.options.ams['multlineIndent'];
-  const item = parser.itemFactory.create('multline', numbered, parser.stack) as ArrayItem;
-  item.arraydef = {
-    displaystyle: true,
-    rowspacing: '.5em',
-    columnspacing: '100%',
-    width: parser.options.ams['multlineWidth'],
-    side: parser.options['tagSide'],
-    minlabelspacing: parser.options['tagIndent'],
-    'data-array-padding': `${padding} ${padding}`,
-    'data-width-includes-label': true // take label space out of 100% width
-  };
-  return item;
-};
-
-
-/**
- * Generate an align at environment.
- * @param {TexParser} parser The current TeX parser.
- * @param {StackItem} begin The begin stackitem.
- * @param {boolean} numbered Is this a numbered array.
- * @param {boolean} padded Is it padded.
- */
-AmsMethods.XalignAt = function(parser: TexParser, begin: StackItem,
-                                  numbered: boolean, padded: boolean) {
-  let n = parser.GetArgument('\\begin{' + begin.getName() + '}');
-  if (n.match(/[^0-9]/)) {
-    throw new TexError('PositiveIntegerArg',
-                       'Argument to %1 must be a positive integer',
-                       '\\begin{' + begin.getName() + '}');
-  }
-  const align = (padded ? 'crl' : 'rlc');
-  const balign = (padded ? 'mbt' : 'btm');
-  const width = (padded ? 'fit auto auto' : 'auto auto fit');
-  const item = AmsMethods.FlalignArray(parser, begin, numbered, padded, false,
-                                       align, balign, width, true) as FlalignItem;
-  item.setProperty('xalignat', 2 * parseInt(n));
-  return item;
-};
-
-
-/**
- * Generate an flalign environment.
- * @param {TexParser} parser The current TeX parser.
- * @param {StackItem} begin The begin stackitem.
- * @param {boolean} numbered Is this a numbered array.
- * @param {boolean} padded Is it padded.
- * @param {boolean} center Is it centered.
- * @param {string} align The horizontal alignment for columns
- * @param {string} balign The vertical break alignment for columns
- * @param {string} width The column widths of the table
- * @param {boolean} zeroWidthLabel True if the label should be in llap/rlap
- */
-AmsMethods.FlalignArray = function(parser: TexParser, begin: StackItem, numbered: boolean,
-                                   padded: boolean, center: boolean, align: string, balign: string,
-                                   width: string, zeroWidthLabel: boolean = false) {
-  ParseUtil.checkEqnEnv(parser);
-  parser.Push(begin);
-  align = align
-    .split('')
-    .join(' ')
-    .replace(/r/g, 'right')
-    .replace(/l/g, 'left')
-    .replace(/c/g, 'center');
-  balign = splitAlignArray(balign);
-  const item = parser.itemFactory.create(
-    'flalign', begin.getName(), numbered, padded, center, parser.stack) as FlalignItem;
-  item.arraydef = {
-    width: '100%',
-    displaystyle: true,
-    columnalign: align,
-    columnspacing: '0em',
-    columnwidth: width,
-    rowspacing: '3pt',
-    'data-break-align': balign,
-    side: parser.options['tagSide'],
-    minlabelspacing: (zeroWidthLabel ? '0' : parser.options['tagIndent']),
-    'data-width-includes-label': true,
-  };
-  item.setProperty('zeroWidthLabel', zeroWidthLabel);
-  return item;
-};
-
-
-export const NEW_OPS = 'ams-declare-ops';
-=======
   mml.childNodes.splice(0, 1); // remove first child
   return [child, mml];
 }
->>>>>>> 96221032
 
 /**
  * Utility for checking if a \sideset argument has scripts with an empty base.
@@ -180,43 +76,6 @@
   );
 }
 
-<<<<<<< HEAD
-/**
- * Handle operatorname.
- * @param {TexParser} parser The calling parser.
- * @param {string} name The macro name.
- */
-AmsMethods.HandleOperatorName = function(parser: TexParser, name: string) {
-  // @test Operatorname
-  const star = parser.GetStar();
-  //
-  //  Parse the argument using operator letters and grouping multiple letters.
-  //
-  let op = ParseUtil.trimSpaces(parser.GetArgument(name));
-  let mml = new TexParser(op, {
-    ...parser.stack.env,
-    font: TexConstant.Variant.NORMAL,
-    multiLetterIdentifiers: parser.options.ams.operatornamePattern,
-    operatorLetters: true
-  }, parser.configuration).mml();
-  //
-  //  If we get something other than a single mi, wrap in a TeXAtom.
-  //
-  if (!mml.isKind('mi')) {
-    mml = parser.create('node', 'TeXAtom', [mml]);
-  }
-  //
-  //  Mark the limit properties and the TeX class.
-  //
-  NodeUtil.setProperties(mml, {movesupsub: star, movablelimits: true, texClass: TEXCLASS.OP});
-  //
-  //  Skip a following \limits macro if not a starred operator
-  //
-  if (!star) {
-    const c = parser.GetNext(), i = parser.i;
-    if (c === '\\' && ++parser.i && parser.GetCS() !== 'limits') {
-      parser.i = i;
-=======
 // Namespace
 export const AmsMethods: { [key: string]: ParseMethod } = {
   /**
@@ -284,7 +143,6 @@
     if (!taggable) {
       // @test Alignedat
       valign = parser.GetBrackets('\\begin{' + name + '}');
->>>>>>> 96221032
     }
     const n = parser.GetArgument('\\begin{' + name + '}');
     if (n.match(/[^0-9]/)) {
