--- conflicted
+++ resolved
@@ -142,11 +142,7 @@
     arg = parser.GetArgument(name);
     lfence = enlarge ? '\\left\\{' : '';
     rfence = enlarge ? '\\right\\}' : '';
-<<<<<<< HEAD
-    const macro = lfence + ' ' + arg + ' ' + rfence;
-=======
-    let macro = `${lfence} ${arg} ${rfence}`;
->>>>>>> 8345f842
+    const macro = `${lfence} ${arg} ${rfence}`;
     parser.string = macro + parser.string.slice(parser.i);
     parser.i = 0;
     return;
