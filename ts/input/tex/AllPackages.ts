--- conflicted
+++ resolved
@@ -30,11 +30,8 @@
 import './braket/BraketConfiguration.js';
 import './bussproofs/BussproofsConfiguration.js';
 import './cancel/CancelConfiguration.js';
-<<<<<<< HEAD
 import './centernot/CenternotConfiguration.js';
-=======
 import './cases/CasesConfiguration.js';
->>>>>>> 43db147d
 import './color/ColorConfiguration.js';
 import './colorv2/ColorV2Configuration.js';
 import './colortbl/ColortblConfiguration.js';
@@ -68,17 +65,12 @@
     '[tex]/braket',
     '[tex]/bussproofs',
     '[tex]/cancel',
-<<<<<<< HEAD
+    '[tex]/cases',
     '[tex]/centernot',
-    '[tex]/color',
-    '[tex]/colorv2',
     '[tex]/colortbl',
-=======
-    '[tex]/cases',
     '[tex]/color',
     '[tex]/colorv2',
     '[tex]/empheq',
->>>>>>> 43db147d
     '[tex]/enclose',
     '[tex]/extpfeil',
     '[tex]/gensymb',
@@ -109,15 +101,11 @@
   'braket',
   'bussproofs',
   'cancel',
-<<<<<<< HEAD
+  'cases',
   'centernot',
   'color',
   'colortbl',
-=======
-  'cases',
-  'color',
   'empheq',
->>>>>>> 43db147d
   'enclose',
   'extpfeil',
   'gensymb',
