/*************************************************************
 *
 *  Copyright (c) 2021-2024 The MathJax Consortium
 *
 *  Licensed under the Apache License, Version 2.0 (the "License");
 *  you may not use this file except in compliance with the License.
 *  You may obtain a copy of the License at
 *
 *      http://www.apache.org/licenses/LICENSE-2.0
 *
 *  Unless required by applicable law or agreed to in writing, software
 *  distributed under the License is distributed on an "AS IS" BASIS,
 *  WITHOUT WARRANTIES OR CONDITIONS OF ANY KIND, either express or implied.
 *  See the License for the specific language governing permissions and
 *  limitations under the License.
 */

/**
 * @file  Auxiliary function for elementary MathML3 support (experimental)
 *                using David Carlisle's XLST transform.
 *
 * @author dpvc@mathjax.org (Davide Cervone)
 */

import { MathDocument } from '../../../core/MathDocument.js';
import { mjxRoot } from '#root/root.js';

/**
 * Create the transform function that uses Saxon-js to perform the
 *   xslt transformation.
 *
 * @template N  The HTMLElement node class
 * @template T  The Text node class
 * @template D  The Document class
 *
 * @returns {(node: N, doc: MathDocument<N,T,D>) => N)}   The transformation function
 */
<<<<<<< HEAD
/* prettier-ignore */
/**
 *
 */
export function createTransform<N, T, D>(): (node: N, doc: MathDocument<N, T, D>) => N {
  const nodeRequire = eval('require');   // get the actual require from node.
  try {
    nodeRequire.resolve('saxon-js');     // check if saxon-js is installed.
  } catch (_err) {
    throw Error('Saxon-js not found.  Run the command:\n    npm install saxon-js\nand try again.');
=======
export function createTransform<N, T, D>(): (
  node: N,
  doc: MathDocument<N, T, D>
) => N {
  // get the actual require from node.
  const nodeRequire = eval('require');
  try {
    // check if saxon-js is installed.
    nodeRequire.resolve('saxon-js');
  } catch (err) {
    throw Error(
      'Saxon-js not found.  Run the command:\n    npm install saxon-js\nand try again.'
    );
>>>>>>> 8345f842
  }
  // dynamically load Saxon-JS.
  const Saxon = nodeRequire('saxon-js');
  // use the real version from node.
  const path = nodeRequire('path');
  //
  // Load the XSLT stylesheet
  //
  const xslt = nodeRequire(
    path.resolve(mjxRoot(), 'input', 'mml', 'extensions', 'mml3.sef.json')
  );
  return (node: N, doc: MathDocument<N, T, D>) => {
    const adaptor = doc.adaptor;
    let mml = adaptor.outerHTML(node);
    //
    //  Make sure the namespace is present
    //
    if (!mml.match(/ xmlns[=:]/)) {
      mml = mml.replace(
        /<(?:(\w+)(:))?math/,
        '<$1$2math xmlns$2$1="http://www.w3.org/1998/Math/MathML"'
      );
    }
    //
    //  Try to run the transform, and if it fails, return the original MathML
    //
    let result;
    try {
<<<<<<< HEAD
      result = adaptor.firstChild(adaptor.body(adaptor.parse(Saxon.transform({
        stylesheetInternal: xslt,
        sourceText: mml,
        destination: 'serialized'
      }).principalResult))) as N;
    } catch (_err) {
=======
      result = adaptor.firstChild(
        adaptor.body(
          adaptor.parse(
            Saxon.transform({
              stylesheetInternal: xslt,
              sourceText: mml,
              destination: 'serialized',
            }).principalResult
          )
        )
      ) as N;
    } catch (err) {
>>>>>>> 8345f842
      result = node;
    }
    return result;
  };
}<|MERGE_RESOLUTION|>--- conflicted
+++ resolved
@@ -35,18 +35,6 @@
  *
  * @returns {(node: N, doc: MathDocument<N,T,D>) => N)}   The transformation function
  */
-<<<<<<< HEAD
-/* prettier-ignore */
-/**
- *
- */
-export function createTransform<N, T, D>(): (node: N, doc: MathDocument<N, T, D>) => N {
-  const nodeRequire = eval('require');   // get the actual require from node.
-  try {
-    nodeRequire.resolve('saxon-js');     // check if saxon-js is installed.
-  } catch (_err) {
-    throw Error('Saxon-js not found.  Run the command:\n    npm install saxon-js\nand try again.');
-=======
 export function createTransform<N, T, D>(): (
   node: N,
   doc: MathDocument<N, T, D>
@@ -60,7 +48,6 @@
     throw Error(
       'Saxon-js not found.  Run the command:\n    npm install saxon-js\nand try again.'
     );
->>>>>>> 8345f842
   }
   // dynamically load Saxon-JS.
   const Saxon = nodeRequire('saxon-js');
@@ -89,14 +76,6 @@
     //
     let result;
     try {
-<<<<<<< HEAD
-      result = adaptor.firstChild(adaptor.body(adaptor.parse(Saxon.transform({
-        stylesheetInternal: xslt,
-        sourceText: mml,
-        destination: 'serialized'
-      }).principalResult))) as N;
-    } catch (_err) {
-=======
       result = adaptor.firstChild(
         adaptor.body(
           adaptor.parse(
@@ -108,8 +87,7 @@
           )
         )
       ) as N;
-    } catch (err) {
->>>>>>> 8345f842
+    } catch (_err) {
       result = node;
     }
     return result;
