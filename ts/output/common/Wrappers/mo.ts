/*************************************************************
 *
 *  Copyright (c) 2017 The MathJax Consortium
 *
 *  Licensed under the Apache License, Version 2.0 (the "License");
 *  you may not use this file except in compliance with the License.
 *  You may obtain a copy of the License at
 *
 *      http://www.apache.org/licenses/LICENSE-2.0
 *
 *  Unless required by applicable law or agreed to in writing, software
 *  distributed under the License is distributed on an "AS IS" BASIS,
 *  WITHOUT WARRANTIES OR CONDITIONS OF ANY KIND, either express or implied.
 *  See the License for the specific language governing permissions and
 *  limitations under the License.
 */

/**
 * @fileoverview  Implements the CommonMo wrapper mixin for the MmlMo object
 *
 * @author dpvc@mathjax.org (Davide Cervone)
 */

import {AnyWrapper, WrapperConstructor, Constructor} from '../Wrapper.js';
import {MmlMo} from '../../../core/MmlTree/MmlNodes/mo.js';
import {BBox} from '../../../util/BBox.js';
<<<<<<< HEAD
import {unicodeString} from '../../../util/string.js';
=======
import {unicodeChars} from '../../../util/string.js';
>>>>>>> a353d24d
import {DelimiterData} from '../FontData.js';
import {DIRECTION, NOSTRETCH} from '../FontData.js';

/*****************************************************************/
/**
 * Convert direction to letter
 */
export const DirectionVH: {[n: number]: string} = {
  [DIRECTION.Vertical]: 'v',
  [DIRECTION.Horizontal]: 'h'
};

/*****************************************************************/
/**
 * The CommonMo interface
 */
export interface CommonMo extends AnyWrapper {

  /**
   * The font size that a stretched operator uses.
   * If -1, then stretch arbitrarily, and bbox gives the actual height, depth, width
   */
  size: number;

  /**
   * True if used as an accent in an munderover construct
   */
  isAccent: boolean;

  /**
   * Get the (unmodified) bbox of the contents (before centering or setting accents to width 0)
   *
   * @param {BBox} bbox   The bbox to fill
   */
  protoBBox(bbox: BBox): void;

  /**
   * @return {number}    Offset to the left by half the actual width of the accent
   */
  getAccentOffset(): number;

  /**
   * @param {BBox} bbox   The bbox to center, or null to compute the bbox
   * @return {number}     The offset to move the glyph to center it
   */
  getCenterOffset(bbox?: BBox): number;

  /**
   * Determint variant for vertically/horizontally stretched character
   *
   * @param {number[]} WH  size to stretch to, either [W] or [H, D]
   * @param {boolean} exact  True if not allowed to use delimiter factor and shortfall
   */
  getStretchedVariant(WH: number[], exact?: boolean): void;

  /**
   * @param {string} name   The name of the attribute to get
   * @param {number} value  The default value to use
   * @return {number}       The size in em's of the attribute (or the default value)
   */
  getSize(name: string, value: number): number;

  /**
   * @param {number[]} WH  Either [W] for width, [H, D] for height and depth, or [] for min/max size
   * @return {number}      Either the width or the total height of the character
   */
  getWH(WH: number[]): number;

  /**
   * @param {number[]} WHD     The [W] or [H, D] being requested from the parent mrow
   * @param {number} D         The full dimension (including symmetry, etc)
   * @param {DelimiterData} C  The delimiter data for the stretchy character
   */
  getStretchBBox(WHD: number[], D: number, C: DelimiterData): void;

  /**
   * @param {number[]} WHD     The [H, D] being requested from the parent mrow
   * @param {number} HD        The full height (including symmetry, etc)
   * @param {DelimiterData} C  The delimiter data for the stretchy character
   * @return {number[]}        The height and depth for the vertically stretched delimiter
   */
  getBaseline(WHD: number[], HD: number, C: DelimiterData): number[];
}

/**
 * Shorthand for the CommonMo constructor
 */
export type MoConstructor = Constructor<CommonMo>;

/*****************************************************************/
/**
 * The CommomMo wrapper mixin for the MmlMo object
 *
 * @template T  The Wrapper class constructor type
 */
export function CommonMoMixin<T extends WrapperConstructor>(Base: T): MoConstructor & T {

  return class Mo extends Base {

    /**
     * Pattern for matching when the contents is one ore more pseudoscripts
     */
    public static pseudoScripts = new RegExp([
      '^["\'*`',
      '\u00AA',               // FEMININE ORDINAL INDICATOR
      '\u00B0',               // DEGREE SIGN
      '\u00B2-\u00B4',        // SUPERSCRIPT 2 and 3, ACUTE ACCENT
      '\u00B9',               // SUPERSCRIPT ONE
      '\u00BA',               // MASCULINE ORDINAL INDICATOR
      '\u2018-\u201F',        // Various double and single quotation marks (up and down)
      '\u2032-\u2037\u2057',  // Primes and reversed primes (forward and reversed)
      '\u2070\u2071',         // SUPERSCRIPT 0 and i
      '\u2074-\u207F',        // SUPERCRIPT 4 through 9, -, =, (, ), and n
      '\u2080-\u208E',        // SUBSCRIPT 0 through 9, -, =, (, ).
      ']+$'
    ].join(''));

    /**
     * The font size that a stretched operator uses.
     * If -1, then stretch arbitrarily, and bbox gives the actual height, depth, width
     */
    public size: number = null;

    /**
     * True if used as an accent in an munderover construct
     */
    public isAccent: boolean;

    /**
     * @override
     */
    constructor(...args: any[]) {
      super(...args);
      this.isAccent = (this.node as MmlMo).isAccent;
    }

    /**
     * @override
     */
    public computeBBox(bbox: BBox, _recompute: boolean = false) {
      this.protoBBox(bbox);
      if (this.node.attributes.get('symmetric') &&
          this.stretch.dir !== DIRECTION.Horizontal) {
        const d = this.getCenterOffset(bbox);
        bbox.h += d;
        bbox.d -= d;
      }
      if (this.node.getProperty('mathaccent') &&
          (this.stretch.dir === DIRECTION.None || this.size >= 0)) {
        bbox.w = 0;
      }
    }

    /**
     * Get the (unmodified) bbox of the contents (before centering or setting accents to width 0)
     *
     * @param {BBox} bbox   The bbox to fill
     */
    public protoBBox(bbox: BBox) {
      const stretchy = (this.stretch.dir !== DIRECTION.None);
      if (stretchy && this.size === null) {
        this.getStretchedVariant([0]);
      }
      if (stretchy && this.size < 0) return;
      super.computeBBox(bbox);
      this.copySkewIC(bbox);
    }

    /**
     * @return {number}    Offset to the left by half the actual width of the accent
     */
    public getAccentOffset(): number {
      const bbox = BBox.empty();
      this.protoBBox(bbox);
      return -bbox.w / 2;
    }

    /**
     * @param {BBox} bbox   The bbox to center, or null to compute the bbox
     * @return {number}     The offset to move the glyph to center it
     */
    public getCenterOffset(bbox: BBox = null): number {
      if (!bbox) {
        bbox = BBox.empty();
        super.computeBBox(bbox);
      }
      return ((bbox.h + bbox.d) / 2 + this.font.params.axis_height) - bbox.h;
    }

    /**
     * @override
     */
    public getVariant() {
      if (this.node.attributes.get('largeop')) {
        this.variant = (this.node.attributes.get('displaystyle') ? '-largeop' : '-smallop');
        return;
      }
<<<<<<< HEAD
      if (!this.node.attributes.getExplicit('mathvariant')) {
        const text = this.getText();
        if ((this.constructor as typeof Mo).pseudoScripts.exec(text)) {
          const parent = (this.node as MmlMo).coreParent().Parent;
          if (parent && parent.isKind('msubsup')) {
            this.variant = '-tex-variant';
            return;
          }
        }
=======
      if (!this.node.attributes.getExplicit('mathvariant') &&
          this.node.getProperty('pseudoscript') === false) {
        this.variant = '-tex-variant';
        return;
>>>>>>> a353d24d
      }
      super.getVariant();
    }

    /**
     * @override
     */
    public canStretch(direction: DIRECTION) {
      if (this.stretch.dir !== DIRECTION.None) {
        return this.stretch.dir === direction;
      }
      const attributes = this.node.attributes;
      if (!attributes.get('stretchy')) return false;
      const c = this.getText();
      if (Array.from(c).length !== 1) return false;
      const delim = this.font.getDelimiter(c.codePointAt(0));
      this.stretch = (delim && delim.dir === direction ? delim : NOSTRETCH);
      return this.stretch.dir !== DIRECTION.None;
    }

    /**
     * Determint variant for vertically/horizontally stretched character
     *
     * @param {number[]} WH  size to stretch to, either [W] or [H, D]
     * @param {boolean} exact  True if not allowed to use delimiter factor and shortfall
     */
    public getStretchedVariant(WH: number[], exact: boolean = false) {
      if (this.stretch.dir !== DIRECTION.None) {
        let D = this.getWH(WH);
        const min = this.getSize('minsize', 0);
        const max = this.getSize('maxsize', Infinity);
        const mathaccent = this.node.getProperty('mathaccent');
        //
        //  Clamp the dimension to the max and min
        //  then get the target size via TeX rules
        //
        D = Math.max(min, Math.min(max, D));
        const df = this.font.params.delimiterfactor / 1000;
        const ds = this.font.params.delimitershortfall;
        const m = (min || exact ? D : mathaccent ? Math.min(D / df, D + ds) :  Math.max(D * df, D - ds));
        //
        //  Look through the delimiter sizes for one that matches
        //
        const delim = this.stretch;
        const c = delim.c || this.getText().codePointAt(0);
        let i = 0;
        if (delim.sizes) {
          for (const d of delim.sizes) {
            if (d >= m) {
              if (mathaccent && i) {
                i--;
              }
              this.variant = this.font.getSizeVariant(c, i);
              this.size = i;
              return;
            }
            i++;
          }
        }
        //
        //  No size matches, so if we can make multi-character delimiters,
        //  record the data for that, otherwise, use the largest fixed size.
        //
        if (delim.stretch) {
          this.size = -1;
          this.invalidateBBox();
          this.getStretchBBox(WH, D, delim);
        } else {
          this.variant = this.font.getSizeVariant(c, i - 1);
          this.size = i - 1;
        }
      }
    }

    /**
     * @param {string} name   The name of the attribute to get
     * @param {number} value  The default value to use
     * @return {number}       The size in em's of the attribute (or the default value)
     */
    public getSize(name: string, value: number): number {
      let attributes = this.node.attributes;
      if (attributes.isSet(name)) {
        value = this.length2em(attributes.get(name), 1, 1); // FIXME: should use height of actual character
      }
      return value;
    }

    /**
     * @param {number[]} WH  Either [W] for width, [H, D] for height and depth, or [] for min/max size
     * @return {number}      Either the width or the total height of the character
     */
    public getWH(WH: number[]): number {
      if (WH.length === 0) return 0;
      if (WH.length === 1) return WH[0];
      let [H, D] = WH;
      const a = this.font.params.axis_height;
      return (this.node.attributes.get('symmetric') ? 2 * Math.max(H - a, D + a) : H + D);
    }

    /**
     * @param {number[]} WHD     The [W] or [H, D] being requested from the parent mrow
     * @param {number} D         The full dimension (including symmetry, etc)
     * @param {DelimiterData} C  The delimiter data for the stretchy character
     */
    public getStretchBBox(WHD: number[], D: number, C: DelimiterData) {
      if (C.hasOwnProperty('min') && C.min > D) {
        D = C.min;
      }
      let [h, d, w] = C.HDW;
      if (this.stretch.dir === DIRECTION.Vertical) {
        [h, d] = this.getBaseline(WHD, D, C);
      } else {
        w = D;
      }
      this.bbox.h = h;
      this.bbox.d = d;
      this.bbox.w = w;
    }

    /**
     * @param {number[]} WHD     The [H, D] being requested from the parent mrow
     * @param {number} HD        The full height (including symmetry, etc)
     * @param {DelimiterData} C  The delimiter data for the stretchy character
     * @return {[number, number]}        The height and depth for the vertically stretched delimiter
     */
    public getBaseline(WHD: number[], HD: number, C: DelimiterData): [number, number] {
      const hasWHD = (WHD.length === 2 && WHD[0] + WHD[1] === HD);
      const symmetric = this.node.attributes.get('symmetric');
      const [H, D] = (hasWHD ? WHD : [HD, 0]);
      let [h, d] = [H + D, 0];
      if (symmetric) {
        //
        //  Center on the math axis
        //
        const a = this.font.params.axis_height;
        if (hasWHD) {
          h = 2 * Math.max(H - a, D + a);
        }
        d = h / 2 - a;
      } else if (hasWHD) {
        //
        //  Use the given depth (from mrow)
        //
        d = D;
      } else {
        //
        //  Use depth proportional to the normal-size character
        //  (when stretching for minsize or maxsize by itself)
        //
        let [ch, cd] = (C.HDW || [.75, .25]);
        d = cd * (h / (ch + cd));
      }
      return [h - d, d];
    }

    /**
     * @override
     */
    public remapChars(chars: number[]) {
<<<<<<< HEAD
      const text = unicodeString(chars);
      if (text.match(this.font.primes)) {
        const remapped = chars.map(
          (c) => (this.font.getRemappedChar('primes', c) || String.fromCodePoint(c))
        ).join('');
        chars = this.unicodeChars(remapped, this.variant);
=======
      const primes = this.node.getProperty('primes') as string;
      if (primes) {
        chars = unicodeChars(primes);
>>>>>>> a353d24d
      } else if (chars.length === 1) {
        const parent = (this.node as MmlMo).coreParent().parent;
        const isAccent = this.isAccent && !parent.isKind('mrow');
        const map = (isAccent ? 'accent' : 'mo');
        const c = this.font.getRemappedChar(map, chars[0]);
        if (c) {
          chars = this.unicodeChars(c, this.variant);
        }
      }
      return chars;
    }

  };

}<|MERGE_RESOLUTION|>--- conflicted
+++ resolved
@@ -24,11 +24,7 @@
 import {AnyWrapper, WrapperConstructor, Constructor} from '../Wrapper.js';
 import {MmlMo} from '../../../core/MmlTree/MmlNodes/mo.js';
 import {BBox} from '../../../util/BBox.js';
-<<<<<<< HEAD
-import {unicodeString} from '../../../util/string.js';
-=======
 import {unicodeChars} from '../../../util/string.js';
->>>>>>> a353d24d
 import {DelimiterData} from '../FontData.js';
 import {DIRECTION, NOSTRETCH} from '../FontData.js';
 
@@ -126,25 +122,7 @@
  */
 export function CommonMoMixin<T extends WrapperConstructor>(Base: T): MoConstructor & T {
 
-  return class Mo extends Base {
-
-    /**
-     * Pattern for matching when the contents is one ore more pseudoscripts
-     */
-    public static pseudoScripts = new RegExp([
-      '^["\'*`',
-      '\u00AA',               // FEMININE ORDINAL INDICATOR
-      '\u00B0',               // DEGREE SIGN
-      '\u00B2-\u00B4',        // SUPERSCRIPT 2 and 3, ACUTE ACCENT
-      '\u00B9',               // SUPERSCRIPT ONE
-      '\u00BA',               // MASCULINE ORDINAL INDICATOR
-      '\u2018-\u201F',        // Various double and single quotation marks (up and down)
-      '\u2032-\u2037\u2057',  // Primes and reversed primes (forward and reversed)
-      '\u2070\u2071',         // SUPERSCRIPT 0 and i
-      '\u2074-\u207F',        // SUPERCRIPT 4 through 9, -, =, (, ), and n
-      '\u2080-\u208E',        // SUBSCRIPT 0 through 9, -, =, (, ).
-      ']+$'
-    ].join(''));
+  return class extends Base {
 
     /**
      * The font size that a stretched operator uses.
@@ -226,22 +204,10 @@
         this.variant = (this.node.attributes.get('displaystyle') ? '-largeop' : '-smallop');
         return;
       }
-<<<<<<< HEAD
-      if (!this.node.attributes.getExplicit('mathvariant')) {
-        const text = this.getText();
-        if ((this.constructor as typeof Mo).pseudoScripts.exec(text)) {
-          const parent = (this.node as MmlMo).coreParent().Parent;
-          if (parent && parent.isKind('msubsup')) {
-            this.variant = '-tex-variant';
-            return;
-          }
-        }
-=======
       if (!this.node.attributes.getExplicit('mathvariant') &&
           this.node.getProperty('pseudoscript') === false) {
         this.variant = '-tex-variant';
         return;
->>>>>>> a353d24d
       }
       super.getVariant();
     }
@@ -401,25 +367,16 @@
      * @override
      */
     public remapChars(chars: number[]) {
-<<<<<<< HEAD
-      const text = unicodeString(chars);
-      if (text.match(this.font.primes)) {
-        const remapped = chars.map(
-          (c) => (this.font.getRemappedChar('primes', c) || String.fromCodePoint(c))
-        ).join('');
-        chars = this.unicodeChars(remapped, this.variant);
-=======
       const primes = this.node.getProperty('primes') as string;
       if (primes) {
         chars = unicodeChars(primes);
->>>>>>> a353d24d
       } else if (chars.length === 1) {
         const parent = (this.node as MmlMo).coreParent().parent;
         const isAccent = this.isAccent && !parent.isKind('mrow');
         const map = (isAccent ? 'accent' : 'mo');
-        const c = this.font.getRemappedChar(map, chars[0]);
-        if (c) {
-          chars = this.unicodeChars(c, this.variant);
+        const text = this.font.getRemappedChar(map, chars[0]);
+        if (text) {
+          chars = this.unicodeChars(text, this.variant);
         }
       }
       return chars;
