--- conflicted
+++ resolved
@@ -394,14 +394,9 @@
     public remapChars(chars: number[]) {
       const primes = this.node.getProperty('primes') as string;
       if (primes) {
-<<<<<<< HEAD
-        chars = unicodeChars(primes);
-      } else if (chars.length === 1) {
-=======
         return unicodeChars(primes);
       }
       if (chars.length === 1) {
->>>>>>> 8c569e8f
         const parent = (this.node as MmlMo).coreParent().parent;
         const isAccent = this.isAccent && !parent.isKind('mrow');
         const map = (isAccent ? 'accent' : 'mo');
