--- conflicted
+++ resolved
@@ -23,31 +23,20 @@
 
 import {AbstractWrapper, WrapperClass} from '../../core/Tree/Wrapper.js';
 import {PropertyList} from '../../core/Tree/Node.js';
-<<<<<<< HEAD
 import {MmlNode, MmlNodeClass, TextNode, AbstractMmlNode} from '../../core/MmlTree/MmlNode.js';
-=======
-import {MmlNode, MmlNodeClass, TextNode, AbstractMmlNode, indentAttributes} from '../../core/MmlTree/MmlNode.js';
->>>>>>> 6fbd9f01
 import {MmlMo} from '../../core/MmlTree/MmlNodes/mo.js';
 import {Property} from '../../core/Tree/Node.js';
 import {unicodeChars} from '../../util/string.js';
 import * as LENGTHS from '../../util/lengths.js';
 import {Styles} from '../../util/Styles.js';
 import {StyleList} from '../../util/StyleList.js';
-<<<<<<< HEAD
+import {OptionList} from '../../util/Options.js';
 import {CommonOutputJax} from '../common.js';
 import {CommonWrapperFactory} from './WrapperFactory.js';
 import {CommonMo} from './Wrappers/mo.js';
 import {CommonMrow} from './Wrappers/mrow.js';
 import {BBox} from '../../util/BBox.js';
 import {LineBBox} from './LineBBox.js';
-=======
-import {OptionList} from '../../util/Options.js';
-import {CommonOutputJax} from '../common.js';
-import {CommonWrapperFactory} from './WrapperFactory.js';
-import {CommonMo} from './Wrappers/mo.js';
-import {BBox} from '../../util/BBox.js';
->>>>>>> 6fbd9f01
 import {FontData, FontDataClass, DelimiterData,
         VariantData, CharData, CharOptions, DIRECTION, NOSTRETCH} from './FontData.js';
 
@@ -74,7 +63,6 @@
 }
 
 /**
-<<<<<<< HEAD
  * Padding and border data from the style attribute
  */
 export type StyleData = {
@@ -88,8 +76,6 @@
 
 /*********************************************************/
 /**
-=======
->>>>>>> 6fbd9f01
  * Generic constructor type
  */
 export type Constructor<T> = new(...args: any[]) => T;
@@ -167,7 +153,6 @@
 
   /**
    * Styles that should not be passed on from style attribute
-<<<<<<< HEAD
    */
   removeStyles: string[];
 
@@ -189,29 +174,6 @@
    * The translation of mathvariant to italic styles, or to remove
    * italic from a mathvariant.
    */
-=======
-   */
-  removeStyles: string[];
-
-  /**
-   * Non-MathML attributes on MathML elements NOT to be copied to the
-   * corresponding DOM elements.  If set to false, then the attribute
-   * WILL be copied.  Most of these (like the font attributes) are handled
-   * in other ways.
-   */
-  skipAttributes: {[name: string]: boolean};
-
-  /**
-   * The translation of mathvariant to bold styles, or to remove
-   * bold from a mathvariant.
-   */
-  BOLDVARIANTS: {[name: string]: StringMap};
-
-  /**
-   * The translation of mathvariant to italic styles, or to remove
-   * italic from a mathvariant.
-   */
->>>>>>> 6fbd9f01
   ITALICVARIANTS: {[name: string]: StringMap};
 
   /**
@@ -342,11 +304,7 @@
   /**
    * The DOM tree generated for this wrapper
    */
-<<<<<<< HEAD
   public dom: N[] = null;
-=======
-  public dom: N = null;
->>>>>>> 6fbd9f01
 
   /**
    * Styles that must be handled directly by the wrappers (mostly having to do with fonts)
@@ -357,14 +315,11 @@
    * The explicit styles set by the node
    */
   public styles: Styles = null;
-<<<<<<< HEAD
 
   /**
    * The padding and border information from the style attribute
    */
   public styleData: StyleData = null;
-=======
->>>>>>> 6fbd9f01
 
   /**
    * The mathvariant for this node
