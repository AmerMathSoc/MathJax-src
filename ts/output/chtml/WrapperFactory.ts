--- conflicted
+++ resolved
@@ -38,10 +38,6 @@
  */
 export class ChtmlWrapperFactory<N, T, D> extends
 CommonWrapperFactory<
-<<<<<<< HEAD
-  N, T, D,
-  CHTML<N, T, D>, ChtmlWrapper<N, T, D>, ChtmlWrapperFactory<N, T, D>, ChtmlWrapperClass<N, T, D>,
-=======
   //
   // The HTMLElement, TextNode, and Document classes (for the DOM implementation in use)
   //
@@ -54,7 +50,6 @@
   // These are font-related objects that depend on the output jax; e,g. the character options
   //   for CHTML and SVG output differ (CHTML contains font information, while SVG has path data)
   //
->>>>>>> 6fbd9f01
   ChtmlCharOptions, ChtmlVariantData, ChtmlDelimiterData, ChtmlFontData, ChtmlFontDataClass
 > {
 
