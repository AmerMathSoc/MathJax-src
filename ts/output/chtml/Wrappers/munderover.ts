--- conflicted
+++ resolved
@@ -140,13 +140,8 @@
     const base = this.adaptor.append(this.chtml, this.html('mjx-base')) as N;
     this.scriptChild.toCHTML(over);
     this.baseChild.toCHTML(base);
-<<<<<<< HEAD
-    const overbox = this.scriptChild.getBBox();
-    const basebox = this.baseChild.getBBox();
-=======
     const overbox = this.scriptChild.getOuterBBox();
     const basebox = this.baseChild.getOuterBBox();
->>>>>>> 807f1905
     this.adjustBaseHeight(base, basebox);
     const k = this.getOverKU(basebox, overbox)[0];
     const delta = (this.isLineAbove ? 0 : this.getDelta());
@@ -212,15 +207,9 @@
     this.overChild.toCHTML(over);
     this.baseChild.toCHTML(base);
     this.underChild.toCHTML(under);
-<<<<<<< HEAD
-    const overbox = this.overChild.getBBox();
-    const basebox = this.baseChild.getBBox();
-    const underbox = this.underChild.getBBox();
-=======
     const overbox = this.overChild.getOuterBBox();
     const basebox = this.baseChild.getOuterBBox();
     const underbox = this.underChild.getOuterBBox();
->>>>>>> 807f1905
     this.adjustBaseHeight(base, basebox);
     const ok = this.getOverKU(basebox, overbox)[0];
     const uk = this.getUnderKV(basebox, underbox)[0];
