/*************************************************************
 *
 *  Copyright (c) 2017-2022 The MathJax Consortium
 *
 *  Licensed under the Apache License, Version 2.0 (the "License");
 *  you may not use this file except in compliance with the License.
 *  You may obtain a copy of the License at
 *
 *      http://www.apache.org/licenses/LICENSE-2.0
 *
 *  Unless required by applicable law or agreed to in writing, software
 *  distributed under the License is distributed on an "AS IS" BASIS,
 *  WITHOUT WARRANTIES OR CONDITIONS OF ANY KIND, either express or implied.
 *  See the License for the specific language governing permissions and
 *  limitations under the License.
 */

/**
 * @fileoverview  Implements the a base class for ChtmlMsubsup, ChtmlMunderover
 *                and their relatives.  (Since munderover can become msubsup
 *                when movablelimits is set, munderover needs to be able to
 *                do the same thing as msubsup in some cases.)
 *
 * @author dpvc@mathjax.org (Davide Cervone)
 */

import {CHTML} from '../../chtml.js';
import {ChtmlWrapper, ChtmlWrapperClass} from '../Wrapper.js';
import {ChtmlWrapperFactory} from '../WrapperFactory.js';
import {ChtmlCharOptions, ChtmlVariantData, ChtmlDelimiterData,
        ChtmlFontData, ChtmlFontDataClass} from '../FontData.js';
import {CommonScriptbase, CommonScriptbaseClass, CommonScriptbaseMixin} from '../../common/Wrappers/scriptbase.js';
<<<<<<< HEAD
=======
import {ChtmlMsubsup} from './msubsup.js';
>>>>>>> 6fbd9f01
import {MmlNode} from '../../../core/MmlTree/MmlNode.js';
import {BBox} from '../../../util/BBox.js';
import {StyleData} from '../../../util/StyleList.js';

/*****************************************************************/
/**
 * The ChtmlScriptbase interface for the CHTML Scriptbase wrapper
 *
 * @template N  The HTMLElement node class
 * @template T  The Text node class
 * @template D  The Document class
 */
export interface ChtmlScriptbaseNTD<N, T, D> extends ChtmlWrapper<N, T, D>, CommonScriptbase<
  N, T, D,
  CHTML<N, T, D>, ChtmlWrapper<N, T, D>, ChtmlWrapperFactory<N, T, D>, ChtmlWrapperClass<N, T, D>,
  ChtmlCharOptions, ChtmlVariantData, ChtmlDelimiterData, ChtmlFontData, ChtmlFontDataClass
> {

  /**
   * @param {N[]} nodes    The HTML elements to be centered in a stack
   * @param {number[]} dx  The x offsets needed to center the elements
   */
  setDeltaW(nodes: N[], dx: number[]): void;

  /**
   * @param {N} over        The HTML element for the overscript
   * @param {BBox} overbox  The bbox for the overscript
   */
  adjustOverDepth(over: N, overbox: BBox): void;

  /**
   * @param {N} under        The HTML element for the underscript
   * @param {BBox} underbox  The bbox for the underscript
   */
  adjustUnderDepth(under: N, underbox: BBox): void;

  /**
   * @param {N} base        The HTML element for the base
   * @param {BBox} basebox  The bbox for the base
   */
  adjustBaseHeight(base: N, basebox: BBox): void;

}

/**
 * The ChtmlScriptbaseClass interface for the CHTML Scriptbase wrapper
 *
 * @template N  The HTMLElement node class
 * @template T  The Text node class
 * @template D  The Document class
 */
export interface ChtmlScriptbaseClass<N, T, D> extends ChtmlWrapperClass<N, T, D>, CommonScriptbaseClass<
  N, T, D,
  CHTML<N, T, D>, ChtmlWrapper<N, T, D>, ChtmlWrapperFactory<N, T, D>, ChtmlWrapperClass<N, T, D>,
  ChtmlCharOptions, ChtmlVariantData, ChtmlDelimiterData, ChtmlFontData, ChtmlFontDataClass
> {
  new(factory: ChtmlWrapperFactory<N, T, D>, node: MmlNode, parent?: ChtmlWrapper<N, T, D>): ChtmlScriptbaseNTD<N, T, D>;
}


/*****************************************************************/

/**
 * The ChtmlScriptbase wrapper class for the MmlScriptbase class
 */
export const ChtmlScriptbase = (function <N, T, D>(): ChtmlScriptbaseClass<N, T, D> {

  const Base = CommonScriptbaseMixin<
      N, T, D,
      CHTML<N, T, D>, ChtmlWrapper<N, T, D>, ChtmlWrapperFactory<N, T, D>, ChtmlWrapperClass<N, T, D>,
      ChtmlCharOptions, ChtmlVariantData, ChtmlDelimiterData, ChtmlFontData, ChtmlFontDataClass,
      ChtmlScriptbaseClass<N, T, D>
    >(ChtmlWrapper);

  // Avoid message about base constructors not having the same type
  //   (they should both be ChtmlWrapper<N, T, D>, but are thought of as different by typescript)
  // @ts-ignore
  return class ChtmlScriptbase extends Base implements ChtmlScriptbaseNTD<N, T, D> {

    /**
     * @override
     */
    public static kind = 'scriptbase';

    /**
     * This gives the common output for msub and msup.  It is overridden
     * for all the others (msubsup, munder, mover, munderover).
     *
     * @override
     */
<<<<<<< HEAD
    public toCHTML(parents: N[]) {
      if (this.toEmbellishedCHTML(parents)) return;
      this.dom = this.standardChtmlNodes(parents);
=======
    public toCHTML(parent: N) {
      this.dom = this.standardChtmlNode(parent);
>>>>>>> 6fbd9f01
      const [x, v] = this.getOffset();
      const dx = x - (this.baseRemoveIc ? this.baseIc : 0);
      const style: StyleData = {'vertical-align': this.em(v)};
      if (dx) {
        style['margin-left'] = this.em(dx);
<<<<<<< HEAD
      }
      this.baseChild.toCHTML(this.dom);
      const dom = this.dom[this.dom.length - 1];
      this.scriptChild.toCHTML([this.adaptor.append(dom, this.html('mjx-script', {style})) as N]);
    }

    /**
     * @param {N[]} nodes    The HTML elements to be centered in a stack
     * @param {number[]} dx  The x offsets needed to center the elements
     */
    public setDeltaW(nodes: N[], dx: number[]) {
      for (let i = 0; i < dx.length; i++) {
        if (dx[i]) {
          this.adaptor.setStyle(nodes[i], 'paddingLeft', this.em(dx[i]));
        }
      }
    }

    /**
     * @param {N} over        The HTML element for the overscript
     * @param {BBox} overbox  The bbox for the overscript
     */
    public adjustOverDepth(over: N, overbox: BBox) {
      if (overbox.d >= 0) return;
      this.adaptor.setStyle(over, 'marginBottom', this.em(overbox.d * overbox.rscale));
    }

    /**
     * @param {N} under        The HTML element for the underscript
     * @param {BBox} underbox  The bbox for the underscript
     */
    public adjustUnderDepth(under: N, underbox: BBox) {
      if (underbox.d >= 0) return;
      const adaptor = this.adaptor;
      const v = this.em(underbox.d);
      const box = this.html('mjx-box', {style: {'margin-bottom': v, 'vertical-align': v}});
      for (const child of adaptor.childNodes(adaptor.firstChild(under) as N) as N[]) {
        adaptor.append(box, child);
      }
      adaptor.append(adaptor.firstChild(under) as N, box);
    }

    /**
=======
      }
      this.baseChild.toCHTML(this.dom);
      this.scriptChild.toCHTML(this.adaptor.append(this.dom, this.html('mjx-script', {style})) as N);
    }

    /**
     * Make sure styles get output for any script subclass
     *
     * @override
     */
    public markUsed() {
      super.markUsed();
      this.jax.wrapperUsage.add(ChtmlMsubsup.kind);
    }

    /**
     * @param {N[]} nodes    The HTML elements to be centered in a stack
     * @param {number[]} dx  The x offsets needed to center the elements
     */
    public setDeltaW(nodes: N[], dx: number[]) {
      for (let i = 0; i < dx.length; i++) {
        if (dx[i]) {
          this.adaptor.setStyle(nodes[i], 'paddingLeft', this.em(dx[i]));
        }
      }
    }

    /**
     * @param {N} over        The HTML element for the overscript
     * @param {BBox} overbox  The bbox for the overscript
     */
    public adjustOverDepth(over: N, overbox: BBox) {
      if (overbox.d >= 0) return;
      this.adaptor.setStyle(over, 'marginBottom', this.em(overbox.d * overbox.rscale));
    }

    /**
     * @param {N} under        The HTML element for the underscript
     * @param {BBox} underbox  The bbox for the underscript
     */
    public adjustUnderDepth(under: N, underbox: BBox) {
      if (underbox.d >= 0) return;
      const adaptor = this.adaptor;
      const v = this.em(underbox.d);
      const box = this.html('mjx-box', {style: {'margin-bottom': v, 'vertical-align': v}});
      for (const child of adaptor.childNodes(adaptor.firstChild(under) as N) as N[]) {
        adaptor.append(box, child);
      }
      adaptor.append(adaptor.firstChild(under) as N, box);
    }

    /**
>>>>>>> 6fbd9f01
     * @param {N} base        The HTML element for the base
     * @param {BBox} basebox  The bbox for the base
     */
    public adjustBaseHeight(base: N, basebox: BBox) {
      if (this.node.attributes.get('accent')) {
        const minH = this.font.params.x_height * basebox.scale;
        if (basebox.h < minH) {
          this.adaptor.setStyle(base, 'paddingTop', this.em(minH - basebox.h));
          basebox.h = minH;
        }
      }
    }

  };

})<any, any, any>();<|MERGE_RESOLUTION|>--- conflicted
+++ resolved
@@ -30,10 +30,7 @@
 import {ChtmlCharOptions, ChtmlVariantData, ChtmlDelimiterData,
         ChtmlFontData, ChtmlFontDataClass} from '../FontData.js';
 import {CommonScriptbase, CommonScriptbaseClass, CommonScriptbaseMixin} from '../../common/Wrappers/scriptbase.js';
-<<<<<<< HEAD
-=======
 import {ChtmlMsubsup} from './msubsup.js';
->>>>>>> 6fbd9f01
 import {MmlNode} from '../../../core/MmlTree/MmlNode.js';
 import {BBox} from '../../../util/BBox.js';
 import {StyleData} from '../../../util/StyleList.js';
@@ -124,24 +121,28 @@
      *
      * @override
      */
-<<<<<<< HEAD
     public toCHTML(parents: N[]) {
       if (this.toEmbellishedCHTML(parents)) return;
       this.dom = this.standardChtmlNodes(parents);
-=======
-    public toCHTML(parent: N) {
-      this.dom = this.standardChtmlNode(parent);
->>>>>>> 6fbd9f01
       const [x, v] = this.getOffset();
       const dx = x - (this.baseRemoveIc ? this.baseIc : 0);
       const style: StyleData = {'vertical-align': this.em(v)};
       if (dx) {
         style['margin-left'] = this.em(dx);
-<<<<<<< HEAD
       }
       this.baseChild.toCHTML(this.dom);
       const dom = this.dom[this.dom.length - 1];
       this.scriptChild.toCHTML([this.adaptor.append(dom, this.html('mjx-script', {style})) as N]);
+    }
+
+    /**
+     * Make sure styles get output for any script subclass
+     *
+     * @override
+     */
+    public markUsed() {
+      super.markUsed();
+      this.jax.wrapperUsage.add(ChtmlMsubsup.kind);
     }
 
     /**
@@ -181,60 +182,6 @@
     }
 
     /**
-=======
-      }
-      this.baseChild.toCHTML(this.dom);
-      this.scriptChild.toCHTML(this.adaptor.append(this.dom, this.html('mjx-script', {style})) as N);
-    }
-
-    /**
-     * Make sure styles get output for any script subclass
-     *
-     * @override
-     */
-    public markUsed() {
-      super.markUsed();
-      this.jax.wrapperUsage.add(ChtmlMsubsup.kind);
-    }
-
-    /**
-     * @param {N[]} nodes    The HTML elements to be centered in a stack
-     * @param {number[]} dx  The x offsets needed to center the elements
-     */
-    public setDeltaW(nodes: N[], dx: number[]) {
-      for (let i = 0; i < dx.length; i++) {
-        if (dx[i]) {
-          this.adaptor.setStyle(nodes[i], 'paddingLeft', this.em(dx[i]));
-        }
-      }
-    }
-
-    /**
-     * @param {N} over        The HTML element for the overscript
-     * @param {BBox} overbox  The bbox for the overscript
-     */
-    public adjustOverDepth(over: N, overbox: BBox) {
-      if (overbox.d >= 0) return;
-      this.adaptor.setStyle(over, 'marginBottom', this.em(overbox.d * overbox.rscale));
-    }
-
-    /**
-     * @param {N} under        The HTML element for the underscript
-     * @param {BBox} underbox  The bbox for the underscript
-     */
-    public adjustUnderDepth(under: N, underbox: BBox) {
-      if (underbox.d >= 0) return;
-      const adaptor = this.adaptor;
-      const v = this.em(underbox.d);
-      const box = this.html('mjx-box', {style: {'margin-bottom': v, 'vertical-align': v}});
-      for (const child of adaptor.childNodes(adaptor.firstChild(under) as N) as N[]) {
-        adaptor.append(box, child);
-      }
-      adaptor.append(adaptor.firstChild(under) as N, box);
-    }
-
-    /**
->>>>>>> 6fbd9f01
      * @param {N} base        The HTML element for the base
      * @param {BBox} basebox  The bbox for the base
      */
