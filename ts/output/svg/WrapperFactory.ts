--- conflicted
+++ resolved
@@ -37,10 +37,6 @@
  */
 export class SvgWrapperFactory<N, T, D> extends
 CommonWrapperFactory<
-<<<<<<< HEAD
-  N, T, D,
-  SVG<N, T, D>, SvgWrapper<N, T, D>, SvgWrapperFactory<N, T, D>, SvgWrapperClass<N, T, D>,
-=======
   //
   // The HTMLElement, TextNode, and Document classes (for the DOM implementation in use)
   //
@@ -53,7 +49,6 @@
   // These are font-related objects that depend on the output jax; e,g. the character options
   //   for CHTML and SVG output differ (CHTML contains font information, while SVG has path data)
   //
->>>>>>> 6fbd9f01
   SvgCharOptions, SvgVariantData, SvgDelimiterData, SvgFontData, SvgFontDataClass
 > {
 
