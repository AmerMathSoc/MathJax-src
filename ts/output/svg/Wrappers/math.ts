/*************************************************************
 *
 *  Copyright (c) 2018-2022 The MathJax Consortium
 *
 *  Licensed under the Apache License, Version 2.0 (the "License");
 *  you may not use this file except in compliance with the License.
 *  You may obtain a copy of the License at
 *
 *      http://www.apache.org/licenses/LICENSE-2.0
 *
 *  Unless required by applicable law or agreed to in writing, software
 *  distributed under the License is distributed on an "AS IS" BASIS,
 *  WITHOUT WARRANTIES OR CONDITIONS OF ANY KIND, either express or implied.
 *  See the License for the specific language governing permissions and
 *  limitations under the License.
 */

/**
 * @fileoverview  Implements the SvgMath wrapper for the MmlMath object
 *
 * @author dpvc@mathjax.org (Davide Cervone)
 */

import {SVG} from '../../svg.js';
import {SvgWrapper, SvgWrapperClass} from '../Wrapper.js';
import {SvgWrapperFactory} from '../WrapperFactory.js';
import {SvgCharOptions, SvgVariantData, SvgDelimiterData, SvgFontData, SvgFontDataClass} from '../FontData.js';
import {CommonMath, CommonMathClass, CommonMathMixin} from '../../common/Wrappers/math.js';
import {MmlNode} from '../../../core/MmlTree/MmlNode.js';
import {MmlMath} from '../../../core/MmlTree/MmlNodes/math.js';
import {StyleList} from '../../../util/StyleList.js';
import {BBox} from '../../../util/BBox.js';

/*****************************************************************/
/**
 * The Svgmath interface for the SVG math wrapper
 *
 * @template N  The HTMLElement node class
 * @template T  The Text node class
 * @template D  The Document class
 */
export interface SvgMathNTD<N, T, D> extends SvgWrapper<N, T, D>, CommonMath<
  N, T, D,
  SVG<N, T, D>, SvgWrapper<N, T, D>, SvgWrapperFactory<N, T, D>, SvgWrapperClass<N, T, D>,
  SvgCharOptions, SvgVariantData, SvgDelimiterData, SvgFontData, SvgFontDataClass
> {}

/**
 * The SvgmathClass interface for the SVG math wrapper
 *
 * @template N  The HTMLElement node class
 * @template T  The Text node class
 * @template D  The Document class
 */
export interface SvgMathClass<N, T, D> extends SvgWrapperClass<N, T, D>, CommonMathClass<
  N, T, D,
  SVG<N, T, D>, SvgWrapper<N, T, D>, SvgWrapperFactory<N, T, D>, SvgWrapperClass<N, T, D>,
  SvgCharOptions, SvgVariantData, SvgDelimiterData, SvgFontData, SvgFontDataClass
> {
  new(factory: SvgWrapperFactory<N, T, D>, node: MmlNode, parent?: SvgWrapper<N, T, D>): SvgMathNTD<N, T, D>;
}


/*****************************************************************/

/**
 * The SvgMath wrapper for the MmlMath class
 */
export const SvgMath = (function <N, T, D>(): SvgMathClass<N, T, D> {

  const Base = CommonMathMixin<
      N, T, D,
      SVG<N, T, D>, SvgWrapper<N, T, D>, SvgWrapperFactory<N, T, D>, SvgWrapperClass<N, T, D>,
      SvgCharOptions, SvgVariantData, SvgDelimiterData, SvgFontData, SvgFontDataClass,
      SvgMathClass<N, T, D>
    >(SvgWrapper);

  // Avoid message about base constructors not having the same type
  //   (they should both be SvgWrapper<N, T, D>, but are thought of as different by typescript)
  // @ts-ignore
  return class SvgMath extends Base extends SvgMathNTD<N, T, D> {

    /**
     * @override
     */
    public static kind = MmlMath.prototype.kind;

    /**
     * @overreide
     */
    public static styles: StyleList = {
      'mjx-container[jax="SVG"][display="true"]': {
        display: 'block',
        'text-align': 'center',
        'justify-content': 'center',
        margin: '1em 0'
      },
      'mjx-container[jax="SVG"][display="true"][width="full"]': {
        display: 'flex'
      },
      'mjx-container[jax="SVG"][justify="left"]': {
        'text-align': 'left',
        'justify-content': 'left'
      },
      'mjx-container[jax="SVG"][justify="right"]': {
        'text-align': 'right',
        'justify-content': 'right'
      },
      //
      //  For inline breakpoints, use a scaled space and make it breakable
      //    (The space is .25em, so make everything 4 times the usual.
      //     This will need to be adjusted when we do other fonts: we will
      //     need one where the space is 1em)
      //
      'mjx-break::after': {
        content: '" "',
<<<<<<< HEAD
        'white-space': 'normal'
      },
      'mjx-break[size="1"]': {
        'font-size': '44.4%'
      },
      'mjx-break[size="2"]': {
        'font-size': '66.8%'
      },
      'mjx-break[size="3"]': {
        'font-size': '88.8%'
      },
      'mjx-break[size="4"]': {
        'font-size': '111.2%'
      },
      'mjx-break[size="5"]': {
        'font-size': '133.2%'
=======
        'white-space': 'normal',
      },
      'mjx-break': {
        'font-family': 'MJX-ZERO'
      },
      'mjx-break[size="1"]': {
        'font-size': '11.1%'
      },
      'mjx-break[size="2"]': {
        'font-size': '16.7%'
      },
      'mjx-break[size="3"]': {
        'font-size': '22.2%'
      },
      'mjx-break[size="4"]': {
        'font-size': '27.8%'
      },
      'mjx-break[size="5"]': {
        'font-size': '33.3%'
>>>>>>> a73a1590
      },
      'mjx-break[newline]::after': {
        display: 'block'
      },
<<<<<<< HEAD
=======
      '@font-face /* zero */': {
        'font-family': 'MJX-ZERO',
        'src': [
          'url(data:application/x-font-woff;charset=utf-8;base64,',
          'T1RUTwAJAIAAAwAQQ0ZGIGnFMZkAAARQAAAAlE9TLzJpUWOBAAABAAAAAGBjbWFwAAwAUwAABAQAAAAs',
          'aGVhZCFRvpAAAACcAAAANmhoZWEC8AD9AAAA1AAAACRobXR4A+gAAAAABOQAAAAIbWF4cAACUAAAAAD4',
          'AAAABm5hbWVNb8+2AAABYAAAAqNwb3N0AAMAAAAABDAAAAAgAAEAAAABAABVWOu4Xw889QADA+gAAAAA',
          '3ym+2AAAAADfKb7YAAAAAAPoAAAAAAADAAIAAAAAAAAAAQAAAu79EgAAA+gAAAAAAAAAAQAAAAAAAAAA',
          'AAAAAAAAAAIAAFAAAAIAAAADA+gB9AAFAAACigK7AAAAjAKKArsAAAHfADEBAgAAAAAAAAAAAAAAAAAA',
          'AAEAAAAAAAAAAAAAAABYWFhYAEAAIAAgAu79EgAAAu4C7gAAAAEAAAAAAXcAAAAgACAAAAAAACIBngAB',
          'AAAAAAAAAAEAQQABAAAAAAABAAsAAAABAAAAAAACAAcAIQABAAAAAAADABUAxgABAAAAAAAEABMANgAB',
          'AAAAAAAFAAsApQABAAAAAAAGABIAbwABAAAAAAAHAAEAQQABAAAAAAAIAAEAQQABAAAAAAAJAAEAQQAB',
          'AAAAAAAKAAEAQQABAAAAAAALAAEAQQABAAAAAAAMAAEAQQABAAAAAAANAAEAQQABAAAAAAAOAAEAQQAB',
          'AAAAAAAQAAsAAAABAAAAAAARAAcAIQADAAEECQAAAAIAXwADAAEECQABABYACwADAAEECQACAA4AKAAD',
          'AAEECQADACoA2wADAAEECQAEACYASQADAAEECQAFABYAsAADAAEECQAGACQAgQADAAEECQAHAAIAXwAD',
          'AAEECQAIAAIAXwADAAEECQAJAAIAXwADAAEECQAKAAIAXwADAAEECQALAAIAXwADAAEECQAMAAIAXwAD',
          'AAEECQANAAIAXwADAAEECQAOAAIAXwADAAEECQAQABYACwADAAEECQARAA4AKG1qeC1sbS16ZXJvAG0A',
          'agB4AC0AbABtAC0AegBlAHIAb1JlZ3VsYXIAUgBlAGcAdQBsAGEAcm1qeC1sbS16ZXJvIFJlZ3VsYXIA',
          'bQBqAHgALQBsAG0ALQB6AGUAcgBvACAAUgBlAGcAdQBsAGEAcm1qeC1sbS16ZXJvUmVndWxhcgBtAGoA',
          'eAAtAGwAbQAtAHoAZQByAG8AUgBlAGcAdQBsAGEAclZlcnNpb24gMC4xAFYAZQByAHMAaQBvAG4AIAAw',
          'AC4AMSA6bWp4LWxtLXplcm8gUmVndWxhcgAgADoAbQBqAHgALQBsAG0ALQB6AGUAcgBvACAAUgBlAGcA',
          'dQBsAGEAcgAAAAABAAMAAQAAAAwABAAgAAAABAAEAAEAAAAg//8AAAAg////4QABAAAAAAADAAAAAAAA',
          'AAAAAAAAAAAAAAAAAAAAAAAAAAAAAAAAAQAEAQABAQETbWp4LWxtLXplcm9SZWd1bGFyAAEBASf4GwD4',
          'HAL4HQP4HgSLi/mC+nwFHQAAAIYPHQAAAIkRix0AAACUEgAFAQEMHyoxNlZlcnNpb24gMC4xbWp4LWxt',
          'LXplcm8gUmVndWxhcm1qeC1sbS16ZXJvUmVndWxhcnNwYWNlAAAAAYsAAgEBAwaLDvp8DgAAAAAD6AAA',
          ') format("woff")'
        ].join('')
      }
>>>>>>> a73a1590
    };

    /************************************************************/

    /**
     * Set the justification, and get the minwidth and shift needed
     * for the displayed equation.
     */
    protected handleDisplay() {
      const [align, shift] = this.getAlignShift();
      if (align !== 'center') {
        this.adaptor.setAttribute(this.jax.container, 'justify', align);
      }
      if (this.bbox.pwidth === BBox.fullWidth) {
        this.adaptor.setAttribute(this.jax.container, 'width', 'full');
        if (this.jax.table) {
          let {L, w, R} = this.jax.table.getOuterBBox();
          if (align === 'right') {
            R = Math.max(R || -shift, -shift);
          } else if (align === 'left') {
            L = Math.max(L || shift, shift);
          } else if (align === 'center') {
            w += 2 * Math.abs(shift);
          }
          this.jax.minwidth = Math.max(0, L + w + R);
        }
      } else {
        this.jax.shift = shift;
      }
    }

    /**
     * Handle adding speech to the top-level node, if any.
     */
    protected handleSpeech() {
      const adaptor = this.adaptor;
      const attributes = this.node.attributes;
      const speech = (attributes.get('aria-label') || attributes.get('data-semantic-speech')) as string;
      if (speech) {
        const id = this.getTitleID();
        const label = this.svg('title', {id}, [this.text(speech)]);
        adaptor.insert(label, adaptor.firstChild(this.dom[0]));
        adaptor.setAttribute(this.dom[0], 'aria-labeledby', id);
        adaptor.removeAttribute(this.dom[0], 'aria-label');
        for (const child of this.childNodes[0].childNodes) {
          child.dom.forEach(node => adaptor.setAttribute(node, 'aria-hidden', 'true'));
        }
      }
    }

    /**
     * @return {string}  A unique ID to use for aria-labeledby title elements
     */
    protected getTitleID(): string {
      return 'mjx-svg-title-' + String(this.jax.options.titleID++);
    }

    /************************************************************/

    /**
     * @override
     */
    public toSVG(parents: N[]) {
      super.toSVG(parents);
      const adaptor = this.adaptor;
      const display = (this.node.attributes.get('display') === 'block');
      if (display) {
        adaptor.setAttribute(this.jax.container, 'display', 'true');
        this.handleDisplay();
      }
      if (this.jax.document.options.internalSpeechTitles) {
        this.handleSpeech();
      }
    }

    /**
     * @override
     */
    public setChildPWidths(recompute: boolean, w: number = null, _clear: boolean = true) {
      return super.setChildPWidths(recompute,
                                   this.parent ? w : this.metrics.containerWidth / this.jax.pxPerEm,
                                   false);
    }

  };

})<any, any, any>();<|MERGE_RESOLUTION|>--- conflicted
+++ resolved
@@ -114,24 +114,6 @@
       //
       'mjx-break::after': {
         content: '" "',
-<<<<<<< HEAD
-        'white-space': 'normal'
-      },
-      'mjx-break[size="1"]': {
-        'font-size': '44.4%'
-      },
-      'mjx-break[size="2"]': {
-        'font-size': '66.8%'
-      },
-      'mjx-break[size="3"]': {
-        'font-size': '88.8%'
-      },
-      'mjx-break[size="4"]': {
-        'font-size': '111.2%'
-      },
-      'mjx-break[size="5"]': {
-        'font-size': '133.2%'
-=======
         'white-space': 'normal',
       },
       'mjx-break': {
@@ -151,13 +133,10 @@
       },
       'mjx-break[size="5"]': {
         'font-size': '33.3%'
->>>>>>> a73a1590
       },
       'mjx-break[newline]::after': {
         display: 'block'
       },
-<<<<<<< HEAD
-=======
       '@font-face /* zero */': {
         'font-family': 'MJX-ZERO',
         'src': [
@@ -186,7 +165,6 @@
           ') format("woff")'
         ].join('')
       }
->>>>>>> a73a1590
     };
 
     /************************************************************/
