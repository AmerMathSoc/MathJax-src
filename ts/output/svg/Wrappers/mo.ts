
/*************************************************************
 *
 *  Copyright (c) 2018 The MathJax Consortium
 *
 *  Licensed under the Apache License, Version 2.0 (the "License");
 *  you may not use this file except in compliance with the License.
 *  You may obtain a copy of the License at
 *
 *      http://www.apache.org/licenses/LICENSE-2.0
 *
 *  Unless required by applicable law or agreed to in writing, software
 *  distributed under the License is distributed on an "AS IS" BASIS,
 *  WITHOUT WARRANTIES OR CONDITIONS OF ANY KIND, either express or implied.
 *  See the License for the specific language governing permissions and
 *  limitations under the License.
 */

/**
 * @fileoverview  Implements the SVGmo wrapper for the MmlMo object
 *
 * @author dpvc@mathjax.org (Davide Cervone)
 */

import {SVGWrapper, SVGConstructor} from '../Wrapper.js';
import {CommonMoMixin} from '../../common/Wrappers/mo.js';
import {MmlMo} from '../../../core/MmlTree/MmlNodes/mo.js';
import {BBox} from '../../../util/BBox.js';
import {DIRECTION, SVGCharData, SVGCharOptions} from '../FontData.js';


/*****************************************************************/

const VFUZZ = 0.1;       // overlap for vertical stretchy glyphs
const HFUZZ = 0.1;       // overlap for horizontal stretchy glyphs

/*****************************************************************/
/**
 * The SVGmo wrapper for the MmlMo object
 *
 * @template N  The HTMLElement node class
 * @template T  The Text node class
 * @template D  The Document class
 */
// @ts-ignore
export class SVGmo<N, T, D> extends
CommonMoMixin<SVGConstructor<any, any, any>>(SVGWrapper) {

  /**
   * The mo wrapper
   */
  public static kind = MmlMo.prototype.kind;

  /**
   * @override
   */
  public toSVG(parent: N) {
    const attributes = this.node.attributes;
    const symmetric = (attributes.get('symmetric') as boolean) && this.stretch.dir !== DIRECTION.Horizontal;
    const stretchy = this.stretch.dir !== DIRECTION.None;
    if (stretchy && this.size === null) {
      this.getStretchedVariant([]);
    }
    let svg = this.standardSVGnode(parent);
    if (stretchy && this.size < 0) {
      this.stretchSVG();
    } else {
<<<<<<< HEAD
      const u = (symmetric || attributes.get('largeop') ? this.fixed(this.getCenterOffset()) : '0');
      const v = (this.node.getProperty('mathaccent') ? this.fixed(this.getAccentOffset()) : '0');
      if (u !== '0' || v !== '0') {
        this.adaptor.setAttribute(svg, 'transform', 'translate(' + v + ' ' + u + ')');
=======
      if (symmetric || attributes.get('largeop')) {
        const u = this.fixed(this.getCenterOffset());
        if (u !== '0') {
          this.adaptor.setAttribute(svg, 'transform', 'translate(0 ' + u + ')');
        }
>>>>>>> 03d277ce
      }
      this.addChildren(svg);
    }
  }

  /**
   * Create the SVG for a multi-character stretchy delimiter
   */
  protected stretchSVG() {
    const stretch = this.stretch.stretch;
    const variants = this.getStretchVariants();
    const bbox = this.getBBox();
    if (this.stretch.dir === DIRECTION.Vertical) {
      this.stretchVertical(stretch, variants, bbox);
    } else {
      this.stretchHorizontal(stretch, variants, bbox);
    }
  }

  /**
   * Get the variant array for the assembly pieces
   */
  protected getStretchVariants() {
    const c = this.stretch.c || this.getText().codePointAt(0);
    const variants = [] as string[];
    for (const i of this.stretch.stretch.keys()) {
      variants[i] = this.font.getStretchVariant(c, i);
    }
    return variants;
  }

  /**
   * @param {number[]} stretch    The characters to use for stretching
   * @param {string[]} variant    The variants for the parts to use for stretching
   * @param {BBox} bbox           The full size of the stretched character
   */
  protected stretchVertical(stretch: number[], variant: string[], bbox: BBox) {
    const {h, d, w} = bbox;
    const T = this.addTop(stretch[0], variant[0], h, w);
    const B = this.addBot(stretch[2], variant[2], d, w);
    if (stretch.length === 4) {
      const [H, D] = this.addMidV(stretch[3], variant[3], w);
      this.addExtV(stretch[1], variant[1], h, 0, T, H, w);
      this.addExtV(stretch[1], variant[1], 0, d, D, B, w);
    } else {
      this.addExtV(stretch[1], variant[1], h, d, T, B, w);
    }
  }

  /**
   * @param {number[]} stretch    The characters to use for stretching
   * @param {string[]} variant    The variants for the parts to use for stretching
   * @param {BBox} bbox           The full size of the stretched character
   */
  protected stretchHorizontal(stretch: number[], variant: string[], bbox: BBox) {
    const w = bbox.w;
    const L = this.addLeft(stretch[0], variant[0]);
    const R = this.addRight(stretch[2], variant[2], w);
    if (stretch.length === 4) {
      const [x1, x2] = this.addMidH(stretch[3], variant[3], w);
      const w2 = w / 2;
      this.addExtH(stretch[1], variant[1], w2, L, w2 - x1);
      this.addExtH(stretch[1], variant[1], w2, x2 - w2, R, w2);
    } else {
      this.addExtH(stretch[1], variant[1], w, L, R);
    }
  }

  /***********************************************************/

  /**
   * @param {number} n         The number of the character to look up
   * @param {string} variant   The variant for the character to look up
   * @return {SVGCharData}     The full CharData object, with CharOptions guaranteed to be defined
   */
  protected getChar(n: number, variant: string): SVGCharData {
    const char = this.font.getChar(variant, n) || [0, 0, 0, null];
    return [char[0], char[1], char[2], char[3] || {}] as [number, number, number, SVGCharOptions];
  }

  /**
   * @param {number} n         The character code for the glyph
   * @param {string} variant   The variant for the glyph
   * @param {number} x         The x position of the glyph
   * @param {number} y         The y position of the glyph
   * @param {N} parent         The container for the glyph
   * @return {number}          The width of the character placed
   */
  protected addGlyph(n: number, variant: string, x: number, y: number, parent: N = null): number {
    return this.placeChar(n, x, y, parent || this.element, variant);
  }

  /***********************************************************/

  /**
   * @param {number} n    The character number for the top glyph
<<<<<<< HEAD
   * @param {srting} v    The variant for the top glyph
=======
   * @param {string} v    The variant for the top glyph
>>>>>>> 03d277ce
   * @param {number} H    The height of the stretched delimiter
   * @param {number} W    The width of the stretched delimiter
   * @return {number}     The total height of the top glyph
   */
  protected addTop(n: number, v: string, H: number, W: number): number {
    if (!n)  return 0;
    const [h, d, w] = this.getChar(n, v);
    this.addGlyph(n, v, (W - w) / 2, H - h);
    return h + d;
  }

  /**
   * @param {number} n    The character number for the extender glyph
<<<<<<< HEAD
   * @param {srting} v    The variant for the extender glyph
=======
   * @param {string} v    The variant for the extender glyph
>>>>>>> 03d277ce
   * @param {number} H    The height of the stretched delimiter
   * @param {number} D    The depth of the stretched delimiter
   * @param {number} T    The height of the top glyph in the delimiter
   * @param {number} B    The height of the bottom glyph in the delimiter
   * @param {number} W    The width of the stretched delimiter
   */
  protected addExtV(n: number, v: string, H: number, D: number, T: number, B: number, W: number) {
    if (!n) return;
    T = Math.max(0, T - VFUZZ);              // A little overlap on top
    B = Math.max(0, B - VFUZZ);              // A little overlap on bottom
    const adaptor = this.adaptor;
    const [h, d, w] = this.getChar(n, v);
    const Y = H + D - T - B;                 // The height of the extender
    const s = 1.5 * Y / (h + d);             // Scale height by 1.5 to avoid bad ends
    //   (glyphs with rounded or anti-aliased ends don't stretch well,
    //    so this makes for sharper ends)
    const y = (s * (h - d) - Y) / 2;         // The bottom point to clip the extender
    if (Y <= 0) return;
    const svg = this.svg('svg', {
      width: this.fixed(w), height: this.fixed(Y),
      y: this.fixed(B - D), x: this.fixed((W - w) / 2),
      viewBox: [0, y, w, Y].map(x => this.fixed(x)).join(' ')
    });
    this.addGlyph(n, v, 0, 0, svg);
    const glyph = adaptor.lastChild(svg);
<<<<<<< HEAD
    adaptor.setAttribute(glyph, 'transform', 'scale(1,' + this.jax.fixed(s) + ')');
=======
    adaptor.setAttribute(glyph, 'transform', 'scale(1,${this.jax.fixed(s)})');
>>>>>>> 03d277ce
    adaptor.append(this.element, svg);
  }

  /**
   * @param {number} n    The character number for the bottom glyph
<<<<<<< HEAD
   * @param {srting} v    The variant for the bottom glyph
=======
   * @param {string} v    The variant for the bottom glyph
>>>>>>> 03d277ce
   * @param {number} D    The depth of the stretched delimiter
   * @param {number} W    The width of the stretched delimiter
   * @return {number}     The total height of the bottom glyph
   */
  protected addBot(n: number, v: string, D: number, W: number): number {
    if (!n) return 0;
    const [h, d, w] = this.getChar(n, v);
    this.addGlyph(n, v, (W - w) / 2, d - D);
    return h + d;
  }

  /**
   * @param {number} n    The character number for the middle glyph
<<<<<<< HEAD
   * @param {srting} v    The variant for the middle glyph
=======
   * @param {string} v    The variant for the middle glyph
>>>>>>> 03d277ce
   * @param {number} W    The width of the stretched delimiter
   * @return {[number, number]}   The top and bottom positions of the middle glyph
   */
  protected addMidV(n: number, v: string, W: number): [number, number] {
    if (!n) return [0, 0];
    const [h, d, w] = this.getChar(n, v);
    const y = (d - h) / 2 + this.font.params.axis_height;
    this.addGlyph(n, v, (W - w) / 2, y);
    return [h + y, d - y];
  }

  /***********************************************************/

  /**
   * @param {number} n   The character number for the left glyph of the stretchy character
<<<<<<< HEAD
   * @param {srting} v   The variant for the left glyph
=======
   * @param {string} v   The variant for the left glyph
>>>>>>> 03d277ce
   * @return {number}    The width of the left glyph
   */
  protected addLeft(n: number, v: string): number {
    return (n ? this.addGlyph(n, v, 0, 0) : 0);
  }

  /**
   * @param {number} n   The character number for the extender glyph of the stretchy character
<<<<<<< HEAD
   * @param {srting} v   The variant for the extender glyph
=======
   * @param {string} v   The variant for the extender glyph
>>>>>>> 03d277ce
   * @param {number} W   The width of the stretched character
   * @param {number} L   The width of the left glyph of the stretchy character
   * @param {number} R   The width of the right glyph of the stretchy character
   * @param {number} x   The x-position of the extender (needed for ones with two extenders)
   */
  protected addExtH(n: number, v: string, W: number, L: number, R: number, x: number = 0) {
    if (!n) return;
    R = Math.max(0, R - HFUZZ);     // A little less than the width of the right glyph
    L = Math.max(0, L - HFUZZ);     // A little less than the width of the left glyph
    const adaptor = this.adaptor;
    const [h, d, w] = this.getChar(n, v);
    const X = W - L - R;            // The width of the extender
    const Y = h + d + 2 * VFUZZ;    // The height (plus some fuzz) of the extender
    const s = 1.5 * (X / w);        // Scale the width so that left- and right-bearing won't hurt us
    const D = -(d + VFUZZ);         // The bottom position of the glyph
    if (X <= 0) return;
    const svg = this.svg('svg', {
      width: this.fixed(X), height: this.fixed(Y),
      x: this.fixed(x + L), y: this.fixed(D),
      viewBox: [(s * w - X) / 2, D, X, Y].map(x => this.fixed(x)).join(' ')
    });
    this.addGlyph(n, v, 0, 0, svg);
    const glyph = adaptor.lastChild(svg);
    adaptor.setAttribute(glyph, 'transform', 'scale(' + this.jax.fixed(s) + ',1)');
    adaptor.append(this.element, svg);
  }

  /**
   * @param {number} n   The character number for the right glyph of the stretchy character
<<<<<<< HEAD
   * @param {srting} v   The variant for the right glyph
=======
   * @param {string} v   The variant for the right glyph
>>>>>>> 03d277ce
   * @param {number} W   The width of the stretched character
   * @return {number}    The width of the right glyph
   */
  protected addRight(n: number, v: string, W: number): number {
    if (!n) return 0;
    const w = this.getChar(n, v)[2];
    return this.addGlyph(n, v, W - w, 0);
  }

  /**
   * @param {number} n   The character number for the middle glyph of the stretchy character
<<<<<<< HEAD
   * @param {srting} v   The variant for the middle glyph
=======
   * @param {string} v   The variant for the middle glyph
>>>>>>> 03d277ce
   * @param {number} W   The width of the stretched character
   * @return {[number, number]}  The positions of the left and right edges of the middle glyph
   */
  protected addMidH(n: number, v: string, W: number): [number, number] {
    if (!n) return [0, 0];
    const w = this.getChar(n, v)[2];
    this.addGlyph(n, v, (W - w) / 2, 0);
    return [(W - w) / 2, (W + w) / 2];
  }

}<|MERGE_RESOLUTION|>--- conflicted
+++ resolved
@@ -65,18 +65,10 @@
     if (stretchy && this.size < 0) {
       this.stretchSVG();
     } else {
-<<<<<<< HEAD
       const u = (symmetric || attributes.get('largeop') ? this.fixed(this.getCenterOffset()) : '0');
       const v = (this.node.getProperty('mathaccent') ? this.fixed(this.getAccentOffset()) : '0');
       if (u !== '0' || v !== '0') {
         this.adaptor.setAttribute(svg, 'transform', 'translate(' + v + ' ' + u + ')');
-=======
-      if (symmetric || attributes.get('largeop')) {
-        const u = this.fixed(this.getCenterOffset());
-        if (u !== '0') {
-          this.adaptor.setAttribute(svg, 'transform', 'translate(0 ' + u + ')');
-        }
->>>>>>> 03d277ce
       }
       this.addChildren(svg);
     }
@@ -173,11 +165,7 @@
 
   /**
    * @param {number} n    The character number for the top glyph
-<<<<<<< HEAD
-   * @param {srting} v    The variant for the top glyph
-=======
    * @param {string} v    The variant for the top glyph
->>>>>>> 03d277ce
    * @param {number} H    The height of the stretched delimiter
    * @param {number} W    The width of the stretched delimiter
    * @return {number}     The total height of the top glyph
@@ -191,11 +179,7 @@
 
   /**
    * @param {number} n    The character number for the extender glyph
-<<<<<<< HEAD
-   * @param {srting} v    The variant for the extender glyph
-=======
    * @param {string} v    The variant for the extender glyph
->>>>>>> 03d277ce
    * @param {number} H    The height of the stretched delimiter
    * @param {number} D    The depth of the stretched delimiter
    * @param {number} T    The height of the top glyph in the delimiter
@@ -221,21 +205,13 @@
     });
     this.addGlyph(n, v, 0, 0, svg);
     const glyph = adaptor.lastChild(svg);
-<<<<<<< HEAD
-    adaptor.setAttribute(glyph, 'transform', 'scale(1,' + this.jax.fixed(s) + ')');
-=======
     adaptor.setAttribute(glyph, 'transform', 'scale(1,${this.jax.fixed(s)})');
->>>>>>> 03d277ce
     adaptor.append(this.element, svg);
   }
 
   /**
    * @param {number} n    The character number for the bottom glyph
-<<<<<<< HEAD
-   * @param {srting} v    The variant for the bottom glyph
-=======
    * @param {string} v    The variant for the bottom glyph
->>>>>>> 03d277ce
    * @param {number} D    The depth of the stretched delimiter
    * @param {number} W    The width of the stretched delimiter
    * @return {number}     The total height of the bottom glyph
@@ -249,11 +225,7 @@
 
   /**
    * @param {number} n    The character number for the middle glyph
-<<<<<<< HEAD
-   * @param {srting} v    The variant for the middle glyph
-=======
    * @param {string} v    The variant for the middle glyph
->>>>>>> 03d277ce
    * @param {number} W    The width of the stretched delimiter
    * @return {[number, number]}   The top and bottom positions of the middle glyph
    */
@@ -269,11 +241,7 @@
 
   /**
    * @param {number} n   The character number for the left glyph of the stretchy character
-<<<<<<< HEAD
-   * @param {srting} v   The variant for the left glyph
-=======
    * @param {string} v   The variant for the left glyph
->>>>>>> 03d277ce
    * @return {number}    The width of the left glyph
    */
   protected addLeft(n: number, v: string): number {
@@ -282,11 +250,7 @@
 
   /**
    * @param {number} n   The character number for the extender glyph of the stretchy character
-<<<<<<< HEAD
-   * @param {srting} v   The variant for the extender glyph
-=======
    * @param {string} v   The variant for the extender glyph
->>>>>>> 03d277ce
    * @param {number} W   The width of the stretched character
    * @param {number} L   The width of the left glyph of the stretchy character
    * @param {number} R   The width of the right glyph of the stretchy character
@@ -316,11 +280,7 @@
 
   /**
    * @param {number} n   The character number for the right glyph of the stretchy character
-<<<<<<< HEAD
-   * @param {srting} v   The variant for the right glyph
-=======
    * @param {string} v   The variant for the right glyph
->>>>>>> 03d277ce
    * @param {number} W   The width of the stretched character
    * @return {number}    The width of the right glyph
    */
@@ -332,11 +292,7 @@
 
   /**
    * @param {number} n   The character number for the middle glyph of the stretchy character
-<<<<<<< HEAD
-   * @param {srting} v   The variant for the middle glyph
-=======
    * @param {string} v   The variant for the middle glyph
->>>>>>> 03d277ce
    * @param {number} W   The width of the stretched character
    * @return {[number, number]}  The positions of the left and right edges of the middle glyph
    */
