/*************************************************************
 *
 *  Copyright (c) 2018-2022 The MathJax Consortium
 *
 *  Licensed under the Apache License, Version 2.0 (the "License");
 *  you may not use this file except in compliance with the License.
 *  You may obtain a copy of the License at
 *
 *      http://www.apache.org/licenses/LICENSE-2.0
 *
 *  Unless required by applicable law or agreed to in writing, software
 *  distributed under the License is distributed on an "AS IS" BASIS,
 *  WITHOUT WARRANTIES OR CONDITIONS OF ANY KIND, either express or implied.
 *  See the License for the specific language governing permissions and
 *  limitations under the License.
 */

/**
 * @fileoverview  Implements the SvgWrapper class
 *
 * @author dpvc@mathjax.org (Davide Cervone)
 */

import {OptionList} from '../../util/Options.js';
<<<<<<< HEAD
import {split} from '../../util/string.js';
=======
import {BBox} from '../../util/BBox.js';
>>>>>>> 6fbd9f01
import {CommonWrapper, CommonWrapperClass, CommonWrapperConstructor} from '../common/Wrapper.js';
import {SvgCharOptions, SvgVariantData, SvgDelimiterData, SvgFontData, SvgFontDataClass} from './FontData.js';
import {SVG, XLINKNS} from '../svg.js';
import {SvgWrapperFactory} from './WrapperFactory.js';

export {Constructor, StringMap} from '../common/Wrapper.js';

/*****************************************************************/

/**
 * Shorthand for makeing an SvgWrapper constructor
 */
export type SvgConstructor<N, T, D> = CommonWrapperConstructor<
<<<<<<< HEAD
  N, T, D,
  SVG<N, T, D>, SvgWrapper<N, T, D>, SvgWrapperFactory<N, T, D>, SvgWrapperClass<N, T, D>,
=======
  //
  // The HTMLElement, TextNode, and Document classes (for the DOM implementation in use)
  //
  N, T, D,
  //
  // The Wrapper type and its Factory and Class (these need to know N, T, and D)
  //
  SVG<N, T, D>, SvgWrapper<N, T, D>, SvgWrapperFactory<N, T, D>, SvgWrapperClass<N, T, D>,
  //
  // These are font-related objects that depend on the output jax; e,g. the character options
  //   for CHTML and SVG output differ (CHTML contains font information, while SVG has path data)
  //
>>>>>>> 6fbd9f01
  SvgCharOptions, SvgVariantData, SvgDelimiterData, SvgFontData, SvgFontDataClass
>;

/*****************************************************************/
/**
 *  The type of the SvgWrapper class (used when creating the wrapper factory for this class)
 */
export interface SvgWrapperClass<N, T, D> extends CommonWrapperClass<
  N, T, D,
  SVG<N, T, D>, SvgWrapper<N, T, D>, SvgWrapperFactory<N, T, D>, SvgWrapperClass<N, T, D>,
  SvgCharOptions, SvgVariantData, SvgDelimiterData, SvgFontData, SvgFontDataClass
> {}

/*****************************************************************/
/**
 *  The base SvgWrapper class
 *
 * @template N  The HTMLElement node class
 * @template T  The Text node class
 * @template D  The Document class
 */
export class SvgWrapper<N, T, D> extends CommonWrapper<
  N, T, D,
  SVG<N, T, D>, SvgWrapper<N, T, D>, SvgWrapperFactory<N, T, D>, SvgWrapperClass<N, T, D>,
  SvgCharOptions, SvgVariantData, SvgDelimiterData, SvgFontData, SvgFontDataClass
> {

  /**
   * The kind of wrapper
   */
  public static kind: string = 'unknown';

  /**
   * A fuzz factor for borders to avoid anti-alias problems at the edges
   */
  public static borderFuzz = 0.005;

  /**
   * Offset due to border/padding
   */
  public dx: number = 0;

  /**
   * @override
   */
  public font: SvgFontData;

  /*******************************************************************/

  /**
   * Create the HTML for the wrapped node.
   *
   * @param {N[]} parents  The HTML nodes where the output is to be added
   */
<<<<<<< HEAD
  public toSVG(parents: N[]) {
    if (this.toEmbellishedSVG(parents)) return;
    this.addChildren(this.standardSvgNodes(parents));
=======
  public toSVG(parent: N) {
    this.addChildren(this.standardSvgNode(parent));
>>>>>>> 6fbd9f01
  }

  /**
   * Create the HTML for an embellished mo, if this is one.
   *
   * @param {N[]} parents  The HTML nodes where the output is to be added
   * @return {boolean}     True when embellished output is produced, false if not
   */
  public toEmbellishedSVG(parents: N[]): boolean {
    if (parents.length <= 1 || !this.node.isEmbellished) return false;
    const adaptor = this.adaptor;
    parents.forEach(dom => adaptor.append(dom, this.html('mjx-linestrut')));
    const style = this.coreMO().embellishedBreakStyle;
    //
    // At the end of the first line or beginning of the second,
    //   either typeset the embellished op, or create a placeholder
    //   and keep track of the created DOM nodes.
    //
    const dom = [];
    for (const [parent, STYLE] of [[parents[0], 'before'], [parents[1], 'after']] as [N, string][]) {
      if (style !== STYLE) {
        this.toSVG([parent]);
        dom.push(this.dom[0]);
        this.place(0, 0);
      } else {
        dom.push(this.createSvgNodes([parent])[0]);
      }
    }
    this.dom = dom;
    return true;
  }

  /**
   * @param {N[]} parents  The element in which to add the children
   */
  public addChildren(parents: N[]) {
    let x = 0;
    for (const child of this.childNodes) {
      child.toSVG(parents);
      const bbox = child.getOuterBBox();
      if (child.dom) {
        child.place(x + bbox.L * bbox.rscale, 0);
      }
      x += (bbox.L + bbox.w + bbox.R) * bbox.rscale;
    }
  }

  /*******************************************************************/

  /**
   * Create the standard SVG element for the given wrapped node.
   *
   * @param {N[]} parents  The HTML elements in which the node is to be created
   * @returns {N[]}  The roots of the HTML trees for the wrapped node's output
   */
<<<<<<< HEAD
  protected standardSvgNodes(parents: N[]): N[] {
    const svg = this.createSvgNodes(parents);
=======
  protected standardSvgNode(parent: N): N {
    const svg = this.createSvgNode(parent);
>>>>>>> 6fbd9f01
    this.handleStyles();
    this.handleScale();
    this.handleBorder();
    this.handleColor();
    this.handleAttributes();
    return svg;
  }

  /**
   * @param {N[]} parents  The HTML elements in which the node is to be created
   * @returns {N[]}  The roots of the HTML tree for the wrapped node's output
   */
  protected createSvgNodes(parents: N[]): N[] {
    this.dom = parents.map(_parent => this.svg('g', {'data-mml-node': this.node.kind})); // FIXME: add segment id
    parents = this.handleHref(parents);
    for (const i of parents.keys()) {
      this.adaptor.append(parents[i], this.dom[i]);
    }
    return this.dom;
  }

  /**
   * Add an anchor for hrefs and insert hot boxes into the DOM containers
   *
   * @param {N[]} parents   The HTML nodes in which the output is to be placed
   * @return {N[]}          The roots of the HTML tree for the node's output
   */
<<<<<<< HEAD
  protected handleHref(parents: N[]) {
=======
  protected createSvgNode(parent: N): N {
    this.dom = this.svg('g', {'data-mml-node': this.node.kind});
>>>>>>> 6fbd9f01
    const href = this.node.attributes.get('href');
    if (!href) return parents;
    let i = 0;
    const isEmbellished = this.node.isEmbellished && !this.node.isKind('mo');
    return parents.map(parent => {
      parent = this.adaptor.append(parent, this.svg('a', {href: href})) as N;
<<<<<<< HEAD
      const {h, d, w} = (isEmbellished ? this.getOuterBBox() : this.getLineBBox(i));
      this.adaptor.append(this.dom[i++], this.svg('rect', {
=======
      const {h, d, w} = this.getOuterBBox();
      this.adaptor.append(this.dom, this.svg('rect', {
>>>>>>> 6fbd9f01
        'data-hitbox': true, fill: 'none', stroke: 'none', 'pointer-events': 'all',
        width: this.fixed(w), height: this.fixed(h + d),
        x: (i === 1 || isEmbellished ? this.fixed(-this.dx) : 0), y: this.fixed(-d)
      }));
<<<<<<< HEAD
      return parent;
    });
=======
    }
    this.adaptor.append(parent, this.dom) as N;
    return this.dom;
>>>>>>> 6fbd9f01
  }

  /**
   * Set the CSS styles for the svg element
   */
  protected handleStyles() {
    if (!this.styles) return;
    const styles = this.styles.cssText;
    if (styles) {
<<<<<<< HEAD
      this.dom.forEach(node => this.adaptor.setAttribute(node, 'style', styles));
    }
    const padding = (this.styleData?.padding || [0, 0, 0, 0])[3];
    const border = (this.styleData?.border?.width || [0, 0, 0, 0])[3];
    if (padding || border) {
      this.dx = padding + border;
    }
=======
      this.adaptor.setAttribute(this.dom, 'style', styles);
    }
    BBox.StyleAdjust.forEach(([name, , lr]: [string, any, number | null]) => {
      if (lr !== 0) return;
      const x = this.styles.get(name);
      if (x) {
        this.dx += this.length2em(x, 1, this.bbox.rscale);
      }
    });
>>>>>>> 6fbd9f01
  }

  /**
   * Set the (relative) scaling factor for the node
   */
  protected handleScale() {
    if (this.bbox.rscale !== 1) {
      const scale = 'scale(' + this.fixed(this.bbox.rscale / 1000, 3) + ')';
<<<<<<< HEAD
      this.dom.forEach(node => this.adaptor.setAttribute(node, 'transform', scale));
=======
      this.adaptor.setAttribute(this.dom, 'transform', scale);
>>>>>>> 6fbd9f01
    }
  }

  /**
   * Add the foreground and background colors
   * (Only look at explicit attributes, since inherited ones will
   *  be applied to a parent element, and we will inherit from that)
   */
  protected handleColor() {
    const adaptor = this.adaptor;
    const attributes = this.node.attributes;
<<<<<<< HEAD
    const color = (attributes.getExplicit('mathcolor') || attributes.getExplicit('color')) as string;
    const background = (attributes.getExplicit('mathbackground') ||
                        attributes.getExplicit('background') ||
                        this.styles?.get('background-color')) as string;
    if (color) {
      this.dom.forEach(node => {
        adaptor.setAttribute(node, 'fill', color);
        adaptor.setAttribute(node, 'stroke', color);
      });
=======
    const mathcolor = attributes.getExplicit('mathcolor') as string;
    const color = attributes.getExplicit('color') as string;
    const mathbackground = attributes.getExplicit('mathbackground') as string;
    const background = attributes.getExplicit('background') as string;
    const bgcolor = (this.styles?.get('background-color') || '');
    if (mathcolor || color) {
      adaptor.setAttribute(this.dom, 'fill', mathcolor || color);
      adaptor.setAttribute(this.dom, 'stroke', mathcolor || color);
>>>>>>> 6fbd9f01
    }
    if (background) {
      let i = 0;
      const isEmbellished = this.node.isEmbellished && !this.node.isKind('mo');
      this.dom.forEach(node => {
        const {h, d, w} = (isEmbellished ? this.getOuterBBox() : this.getLineBBox(i++));
        const rect = this.svg('rect', {
          fill: background,
          x: (i === 1 || isEmbellished ? this.fixed(-this.dx) : 0), y: this.fixed(-d),
          width: this.fixed(w),
          height: this.fixed(h + d),
          'data-bgcolor': true
        });
        const child = adaptor.firstChild(node);
        if (child) {
          adaptor.insert(rect, child);
        } else {
          adaptor.append(node, rect);
        }
      });
<<<<<<< HEAD
=======
      let child = adaptor.firstChild(this.dom);
      if (child) {
        adaptor.insert(rect, child);
      } else {
        adaptor.append(this.dom, rect);
      }
>>>>>>> 6fbd9f01
    }
  }

  /**
   * Create the borders, if any are requested.
   */
  protected handleBorder() {
<<<<<<< HEAD
    const border = this.styleData?.border;
    if (!border) return;
    const f = SvgWrapper.borderFuzz;
    const adaptor = this.adaptor;
    let k = 0;
    const n = this.dom.length - 1;
    const isEmbellished = this.node.isEmbellished && !this.node.isKind('mo');
    for (const dom of this.dom) {
      const L = (!n || !k ? 1 : 0);
      const R = (!n || k === n ? 1 : 0);
      const bbox = (isEmbellished ? this.getOuterBBox() : this.getLineBBox(k++));
      const [h, d, w] = [bbox.h + f, bbox.d + f, bbox.w + f];
      const outerRT = [w, h];
      const outerLT = [-f, h];
      const outerRB = [w, -d];
      const outerLB = [-f, -d];
      const innerRT = [w - R * border.width[1], h - border.width[0]];
      const innerLT = [-f + L * border.width[3], h - border.width[0]];
      const innerRB = [w - R * border.width[1], -d + border.width[2]];
      const innerLB = [-f + L * border.width[3], -d + border.width[2]];
      const paths: number[][][] = [
        [outerLT, outerRT, innerRT, innerLT],
        [outerRB, outerRT, innerRT, innerRB],
        [outerLB, outerRB, innerRB, innerLB],
        [outerLB, outerLT, innerLT, innerLB]
      ];
      const child = adaptor.firstChild(dom) as N;
      const dx = L * this.dx;
      for (const i of [0, 1, 2, 3]) {
        if (!border.width[i] || (i === 3 && !L) || (i === 1 && !R)) continue;
        const path = paths[i];
        if (border.style[i] === 'dashed' || border.style[i] === 'dotted') {
          this.addBorderBroken(path, border.color[i], border.style[i], border.width[i], i, dom, dx);
        } else {
          this.addBorderSolid(path, border.color[i], child, dom, dx);
        }
=======
    if (!this.styles) return;
    const width = Array(4).fill(0);
    const style = Array(4);
    const color = Array(4);
    for (const [name, i] of [['Top', 0], ['Right', 1], ['Bottom', 2], ['Left', 3]] as [string, number][]) {
      const key = 'border' + name;
      const w = this.styles.get(key + 'Width');
      if (!w) continue;
      width[i] = Math.max(0, this.length2em(w, 1, this.bbox.rscale));
      style[i] = this.styles.get(key + 'Style') || 'solid';
      color[i] = this.styles.get(key + 'Color') || 'currentColor';
    }
    const f = SvgWrapper.borderFuzz;
    const bbox = this.getOuterBBox();
    const [h, d, w] = [bbox.h + f, bbox.d + f, bbox.w + f];
    const outerRT = [w, h];
    const outerLT = [-f, h];
    const outerRB = [w, -d];
    const outerLB = [-f, -d];
    const innerRT = [w - width[1], h - width[0]];
    const innerLT = [-f + width[3], h - width[0]];
    const innerRB = [w - width[1], -d + width[2]];
    const innerLB = [-f + width[3], -d + width[2]];
    const paths: number[][][] = [
      [outerLT, outerRT, innerRT, innerLT],
      [outerRB, outerRT, innerRT, innerRB],
      [outerLB, outerRB, innerRB, innerLB],
      [outerLB, outerLT, innerLT, innerLB]
    ];
    const adaptor = this.adaptor;
    const child = adaptor.firstChild(this.dom) as N;
    for (const i of [0, 1, 2, 3]) {
      if (!width[i]) continue;
      const path = paths[i];
      if (style[i] === 'dashed' || style[i] === 'dotted') {
        this.addBorderBroken(path, color[i], style[i], width[i], i);
      } else {
        this.addBorderSolid(path, color[i], child);
>>>>>>> 6fbd9f01
      }
    }
  }

  /**
   * Create a solid border piece with the given color
   *
   * @param {[number, number][]} path    The points for the border segment
   * @param {string} color               The color to use
   * @param {N} child                    Insert the border before this child, if any
   * @param {N} parent                   The parent container
   * @param {number} dx                  The offset of the node
   */
  protected addBorderSolid(path: number[][], color: string, child: N, parent: N, dx: number) {
    const border = this.svg('polygon', {
      points: path.map(([x, y]) => `${this.fixed(x - dx)},${this.fixed(y)}`).join(' '),
      stroke: 'none',
      fill: color
    });
    if (child) {
      this.adaptor.insert(border, child);
    } else {
<<<<<<< HEAD
      this.adaptor.append(parent, border);
=======
      this.adaptor.append(this.dom, border);
>>>>>>> 6fbd9f01
    }
  }

  /**
   * Create a dashed or dotted border line with the given width and color
   *
   * @param {[number, number][]} path   The points for the border segment
   * @param {string} color              The color to use
   * @param {string} style              Either 'dotted' or 'dashed'
   * @param {number} t                  The thickness for the border line
   * @param {number} i                  The side being drawn
   * @param {N} parent                  The parent container
   * @param {number} dx                  The offset of the node
   */
  protected addBorderBroken(path: number[][], color: string, style: string,
                            t: number, i: number, parent: N, dx: number) {
    const dot = (style === 'dotted');
    const t2 = t / 2;
    const [tx1, ty1, tx2, ty2] = [[t2, -t2, -t2, -t2], [-t2, t2, -t2, -t2], [t2, t2, -t2, t2], [t2, t2, t2, -t2]][i];
    const [A, B] = path;
    const x1 = A[0] + tx1 - dx, y1 = A[1] + ty1;
    const x2 = B[0] + tx2 - dx, y2 = B[1] + ty2;
    const W = Math.abs(i % 2 ? y2 - y1 : x2 - x1);
    const n = (dot ? Math.ceil(W / (2 * t)) : Math.ceil((W - t) / (4 * t)));
    const m = W / (4 * n + 1);
    const line = this.svg('line', {
      x1: this.fixed(x1), y1: this.fixed(y1),
      x2: this.fixed(x2), y2: this.fixed(y2),
      'stroke-width': this.fixed(t), stroke: color, 'stroke-linecap': dot ? 'round' : 'square',
      'stroke-dasharray': dot ? [1, this.fixed(W / n - .002)].join(' ') : [this.fixed(m), this.fixed(3 * m)].join(' ')
    });
    const adaptor = this.adaptor;
<<<<<<< HEAD
    const child = adaptor.firstChild(parent);
    if (child) {
      adaptor.insert(line, child);
    } else {
      adaptor.append(parent, line);
=======
    const child = adaptor.firstChild(this.dom);
    if (child) {
      adaptor.insert(line, child);
    } else {
      adaptor.append(this.dom, line);
>>>>>>> 6fbd9f01
    }
  }

  /**
   * Copy RDFa, aria, and other tags from the MathML to the SVG output nodes.
   * Don't copy those in the skipAttributes list, or anything that already exists
   * as a property of the node (e.g., no "onlick", etc.).  If a name in the
   * skipAttributes object is set to false, then the attribute WILL be copied.
   * Add the class to any other classes already in use.
   */
  protected handleAttributes() {
    const adaptor = this.adaptor;
    const attributes = this.node.attributes;
    const defaults = attributes.getAllDefaults();
    const skip = SvgWrapper.skipAttributes;
    for (const name of attributes.getExplicitNames()) {
      if (skip[name] === false || (!(name in defaults) && !skip[name] &&
<<<<<<< HEAD
                                   !adaptor.hasAttribute(this.dom[0], name))) {
        this.dom.forEach(dom => adaptor.setAttribute(dom, name, attributes.getExplicit(name) as string));
      }
    }
    if (attributes.get('class')) {
      for (const name of split(attributes.get('class') as string)) {
        this.dom.forEach(node => adaptor.addClass(node, name));
=======
                                   !this.adaptor.hasAttribute(this.dom, name))) {
        this.adaptor.setAttribute(this.dom, name, attributes.getExplicit(name) as string);
      }
    }
    if (attributes.get('class')) {
      const names = (attributes.get('class') as string).trim().split(/ +/);
      for (const name of names) {
        this.adaptor.addClass(this.dom, name);
>>>>>>> 6fbd9f01
      }
    }
  }

  /*******************************************************************/

  /**
   * @param {number} x   The x-offset for the element
   * @param {number} y   The y-offset for the element
   * @param {N} element  The element to be placed
   */
  public place(x: number, y: number, element: N = null) {
    if (!element) {
      x += this.dx * this.bbox.rscale;
    }
    if (!(x || y)) return;
    if (!element) {
<<<<<<< HEAD
      element = this.dom[0];   // FIXME:  DOM tree
=======
      element = this.dom;
>>>>>>> 6fbd9f01
      y = this.handleId(y);
    }
    const translate = `translate(${this.fixed(x)},${this.fixed(y)})`;
    const transform = this.adaptor.getAttribute(element, 'transform') || '';
    this.adaptor.setAttribute(element, 'transform', translate + (transform ? ' ' + transform : ''));
  }

  /**
   * Firefox and Safari don't scroll to the top of the element with an Id, so
   *   we shift the element up and then translate its contents down in order to
   *   correct for their positioning.  Also, Safari will go to the baseline of
   *   a <text> element (e.g., when mtextInheritFont is true), so add a text
   *   element to help Safari get the right location.
   *
   * @param {number} y     The current offset of the element
   * @return {number}      The new offset for the element if it has an id
   */
  protected handleId(y: number): number {
    if (!this.node.attributes || !this.node.attributes.get('id')) {
      return y;
    }
    const adaptor = this.adaptor;
    const h = this.getBBox().h;
    //
    //  Remove the element's children and put them into a <g> with transform
    //
<<<<<<< HEAD
    const children =  adaptor.childNodes(this.dom[0]);
=======
    const children =  adaptor.childNodes(this.dom);
>>>>>>> 6fbd9f01
    children.forEach(child => adaptor.remove(child));
    const g = this.svg('g', {'data-idbox': true, transform: `translate(0,${this.fixed(-h)})`}, children);
    //
    //  Add the text element (not transformed) and the transformed <g>
    //
<<<<<<< HEAD
    adaptor.append(this.dom[0], this.svg('text', {'data-id-align': true} , [this.text('')]));
    adaptor.append(this.dom[0], g);
=======
    adaptor.append(this.dom, this.svg('text', {'data-id-align': true} , [this.text('')]));
    adaptor.append(this.dom, g);
>>>>>>> 6fbd9f01
    return y + h;
  }

  /**
   * Return the first child element, skipping id align boxes and href hit boxes
   *
   * @return {N}   The first "real" child element
   */
  public firstChild(dom: N = this.dom[0]): N {
    const adaptor = this.adaptor;
<<<<<<< HEAD
    let child = adaptor.firstChild(dom);
=======
    let child = adaptor.firstChild(this.dom);
>>>>>>> 6fbd9f01
    if (child && adaptor.kind(child) === 'text' && adaptor.getAttribute(child as N, 'data-id-align')) {
      child = adaptor.firstChild(adaptor.next(child) as N);
    }
    if (child && adaptor.kind(child) === 'rect' && adaptor.getAttribute(child as N, 'data-hitbox')) {
      child = adaptor.next(child);
    }
    return child as N;
  }

  /**
   * @param {number} n        The character number
   * @param {number} x        The x-position of the character
   * @param {number} y        The y-position of the character
   * @param {N} parent        The container for the character
   * @param {string} variant  The variant to use for the character
   * @return {number}         The width of the character
   */
  public placeChar(n: number, x: number, y: number, parent: N, variant: string = null): number {
    if (variant === null) {
      variant = this.variant;
    }
    const C = n.toString(16).toUpperCase();
    const [ , , w, data] = this.getVariantChar(variant, n);
    if ('p' in data) {
      const path = (data.p ? 'M' + data.p + 'Z' : '');
      this.place(x, y, this.adaptor.append(parent, this.charNode(variant, C, path)) as N);
    } else if ('c' in data) {
      const g = this.adaptor.append(parent, this.svg('g', {'data-c': C})) as N;
      this.place(x, y, g);
      x = 0;
      for (const n of this.unicodeChars(data.c, variant)) {
        x += this.placeChar(n, x, y, g, variant);
      }
    } else if (data.unknown) {
      const char = String.fromCodePoint(n);
      const text = this.adaptor.append(parent, this.jax.unknownText(char, variant)) as N;
      this.place(x, y, text);
      return this.jax.measureTextNodeWithCache(text, char, variant).w;
    }
    return w;
  }

  /**
   * @param {string} variant    The name of the variant being used
   * @param {string} C          The hex string for the character code
   * @param {string} path       The data from the character
   * @return {N}                The <path> or <use> node for the glyph
   */
  protected charNode(variant: string, C: string, path: string): N {
    const cache = this.jax.options.fontCache;
    return (cache !== 'none' ? this.useNode(variant, C, path) : this.pathNode(C, path));
  }

  /**
   * @param {string} C          The hex string for the character code
   * @param {string} path       The data from the character
   * @return {N}                The <path> for the glyph
   */
  protected pathNode(C: string, path: string): N {
    return this.svg('path', {'data-c': C, d: path});
  }

  /**
   * @param {string} variant    The name of the variant being used
   * @param {string} C          The hex string for the character code
   * @param {string} path       The data from the character
   * @return {N}                The <use> node for the glyph
   */
  protected useNode(variant: string, C: string, path: string): N {
    const use = this.svg('use', {'data-c': C});
    const id = '#' + this.jax.fontCache.cachePath(variant, C, path);
    this.adaptor.setAttribute(use, 'href', id, XLINKNS);
    return use;
  }

  /*******************************************************************/
  /**
   * For debugging
   */

  public drawBBox() {
    let {w, h, d}  = this.getBBox();
    const box = this.svg('g', {style: {
      opacity: .25
    }}, [
      this.svg('rect', {
        fill: 'red',
        height: this.fixed(h),
        width: this.fixed(w)
      }),
      this.svg('rect', {
        fill: 'green',
        height: this.fixed(d),
        width: this.fixed(w),
        y: this.fixed(-d)
      })
    ] as N[]);
<<<<<<< HEAD
    const node = this.dom[0] || this.parent.dom[0];
=======
    const node = this.dom || this.parent.dom;
>>>>>>> 6fbd9f01
    this.adaptor.append(node, box);
  }

  /*******************************************************************/
  /*
   * Easy access to some utility routines
   */

  /**
   * @param {string} type      The tag name of the HTML node to be created
   * @param {OptionList} def   The properties to set for the created node
   * @param {(N|T)[]} content  The child nodes for the created HTML node
   * @return {N}               The generated HTML tree
   */
  public html(type: string, def: OptionList = {}, content: (N | T)[] = []): N {
    return this.jax.html(type, def, content);
  }

  /**
   * @param {string} type      The tag name of the svg node to be created
   * @param {OptionList} def   The properties to set for the created node
   * @param {(N|T)[]} content  The child nodes for the created SVG node
   * @return {N}               The generated SVG tree
   */
  public svg(type: string, def: OptionList = {}, content: (N | T)[] = []): N {
    return this.jax.svg(type, def, content);
  }

  /**
   * @param {string} text  The text from which to create an HTML text node
   * @return {T}  The generated text node with the given text
   */
  public text(text: string): T {
    return this.jax.text(text);
  }

  /**
   * @param {number} x   The dimension to display
   * @param {number=} n  The number of digits to display
   * @return {string}    The dimension with the given number of digits (minus trailing zeros)
   */
  public fixed(x: number, n: number = 1): string {
    return this.jax.fixed(x * 1000, n);
  }

}<|MERGE_RESOLUTION|>--- conflicted
+++ resolved
@@ -22,11 +22,7 @@
  */
 
 import {OptionList} from '../../util/Options.js';
-<<<<<<< HEAD
 import {split} from '../../util/string.js';
-=======
-import {BBox} from '../../util/BBox.js';
->>>>>>> 6fbd9f01
 import {CommonWrapper, CommonWrapperClass, CommonWrapperConstructor} from '../common/Wrapper.js';
 import {SvgCharOptions, SvgVariantData, SvgDelimiterData, SvgFontData, SvgFontDataClass} from './FontData.js';
 import {SVG, XLINKNS} from '../svg.js';
@@ -40,10 +36,6 @@
  * Shorthand for makeing an SvgWrapper constructor
  */
 export type SvgConstructor<N, T, D> = CommonWrapperConstructor<
-<<<<<<< HEAD
-  N, T, D,
-  SVG<N, T, D>, SvgWrapper<N, T, D>, SvgWrapperFactory<N, T, D>, SvgWrapperClass<N, T, D>,
-=======
   //
   // The HTMLElement, TextNode, and Document classes (for the DOM implementation in use)
   //
@@ -56,7 +48,6 @@
   // These are font-related objects that depend on the output jax; e,g. the character options
   //   for CHTML and SVG output differ (CHTML contains font information, while SVG has path data)
   //
->>>>>>> 6fbd9f01
   SvgCharOptions, SvgVariantData, SvgDelimiterData, SvgFontData, SvgFontDataClass
 >;
 
@@ -111,14 +102,9 @@
    *
    * @param {N[]} parents  The HTML nodes where the output is to be added
    */
-<<<<<<< HEAD
   public toSVG(parents: N[]) {
     if (this.toEmbellishedSVG(parents)) return;
     this.addChildren(this.standardSvgNodes(parents));
-=======
-  public toSVG(parent: N) {
-    this.addChildren(this.standardSvgNode(parent));
->>>>>>> 6fbd9f01
   }
 
   /**
@@ -174,13 +160,8 @@
    * @param {N[]} parents  The HTML elements in which the node is to be created
    * @returns {N[]}  The roots of the HTML trees for the wrapped node's output
    */
-<<<<<<< HEAD
   protected standardSvgNodes(parents: N[]): N[] {
     const svg = this.createSvgNodes(parents);
-=======
-  protected standardSvgNode(parent: N): N {
-    const svg = this.createSvgNode(parent);
->>>>>>> 6fbd9f01
     this.handleStyles();
     this.handleScale();
     this.handleBorder();
@@ -208,37 +189,21 @@
    * @param {N[]} parents   The HTML nodes in which the output is to be placed
    * @return {N[]}          The roots of the HTML tree for the node's output
    */
-<<<<<<< HEAD
   protected handleHref(parents: N[]) {
-=======
-  protected createSvgNode(parent: N): N {
-    this.dom = this.svg('g', {'data-mml-node': this.node.kind});
->>>>>>> 6fbd9f01
     const href = this.node.attributes.get('href');
     if (!href) return parents;
     let i = 0;
     const isEmbellished = this.node.isEmbellished && !this.node.isKind('mo');
     return parents.map(parent => {
       parent = this.adaptor.append(parent, this.svg('a', {href: href})) as N;
-<<<<<<< HEAD
       const {h, d, w} = (isEmbellished ? this.getOuterBBox() : this.getLineBBox(i));
       this.adaptor.append(this.dom[i++], this.svg('rect', {
-=======
-      const {h, d, w} = this.getOuterBBox();
-      this.adaptor.append(this.dom, this.svg('rect', {
->>>>>>> 6fbd9f01
         'data-hitbox': true, fill: 'none', stroke: 'none', 'pointer-events': 'all',
         width: this.fixed(w), height: this.fixed(h + d),
         x: (i === 1 || isEmbellished ? this.fixed(-this.dx) : 0), y: this.fixed(-d)
       }));
-<<<<<<< HEAD
       return parent;
     });
-=======
-    }
-    this.adaptor.append(parent, this.dom) as N;
-    return this.dom;
->>>>>>> 6fbd9f01
   }
 
   /**
@@ -248,7 +213,6 @@
     if (!this.styles) return;
     const styles = this.styles.cssText;
     if (styles) {
-<<<<<<< HEAD
       this.dom.forEach(node => this.adaptor.setAttribute(node, 'style', styles));
     }
     const padding = (this.styleData?.padding || [0, 0, 0, 0])[3];
@@ -256,17 +220,6 @@
     if (padding || border) {
       this.dx = padding + border;
     }
-=======
-      this.adaptor.setAttribute(this.dom, 'style', styles);
-    }
-    BBox.StyleAdjust.forEach(([name, , lr]: [string, any, number | null]) => {
-      if (lr !== 0) return;
-      const x = this.styles.get(name);
-      if (x) {
-        this.dx += this.length2em(x, 1, this.bbox.rscale);
-      }
-    });
->>>>>>> 6fbd9f01
   }
 
   /**
@@ -275,11 +228,7 @@
   protected handleScale() {
     if (this.bbox.rscale !== 1) {
       const scale = 'scale(' + this.fixed(this.bbox.rscale / 1000, 3) + ')';
-<<<<<<< HEAD
       this.dom.forEach(node => this.adaptor.setAttribute(node, 'transform', scale));
-=======
-      this.adaptor.setAttribute(this.dom, 'transform', scale);
->>>>>>> 6fbd9f01
     }
   }
 
@@ -291,7 +240,6 @@
   protected handleColor() {
     const adaptor = this.adaptor;
     const attributes = this.node.attributes;
-<<<<<<< HEAD
     const color = (attributes.getExplicit('mathcolor') || attributes.getExplicit('color')) as string;
     const background = (attributes.getExplicit('mathbackground') ||
                         attributes.getExplicit('background') ||
@@ -301,16 +249,6 @@
         adaptor.setAttribute(node, 'fill', color);
         adaptor.setAttribute(node, 'stroke', color);
       });
-=======
-    const mathcolor = attributes.getExplicit('mathcolor') as string;
-    const color = attributes.getExplicit('color') as string;
-    const mathbackground = attributes.getExplicit('mathbackground') as string;
-    const background = attributes.getExplicit('background') as string;
-    const bgcolor = (this.styles?.get('background-color') || '');
-    if (mathcolor || color) {
-      adaptor.setAttribute(this.dom, 'fill', mathcolor || color);
-      adaptor.setAttribute(this.dom, 'stroke', mathcolor || color);
->>>>>>> 6fbd9f01
     }
     if (background) {
       let i = 0;
@@ -331,15 +269,6 @@
           adaptor.append(node, rect);
         }
       });
-<<<<<<< HEAD
-=======
-      let child = adaptor.firstChild(this.dom);
-      if (child) {
-        adaptor.insert(rect, child);
-      } else {
-        adaptor.append(this.dom, rect);
-      }
->>>>>>> 6fbd9f01
     }
   }
 
@@ -347,7 +276,6 @@
    * Create the borders, if any are requested.
    */
   protected handleBorder() {
-<<<<<<< HEAD
     const border = this.styleData?.border;
     if (!border) return;
     const f = SvgWrapper.borderFuzz;
@@ -384,46 +312,6 @@
         } else {
           this.addBorderSolid(path, border.color[i], child, dom, dx);
         }
-=======
-    if (!this.styles) return;
-    const width = Array(4).fill(0);
-    const style = Array(4);
-    const color = Array(4);
-    for (const [name, i] of [['Top', 0], ['Right', 1], ['Bottom', 2], ['Left', 3]] as [string, number][]) {
-      const key = 'border' + name;
-      const w = this.styles.get(key + 'Width');
-      if (!w) continue;
-      width[i] = Math.max(0, this.length2em(w, 1, this.bbox.rscale));
-      style[i] = this.styles.get(key + 'Style') || 'solid';
-      color[i] = this.styles.get(key + 'Color') || 'currentColor';
-    }
-    const f = SvgWrapper.borderFuzz;
-    const bbox = this.getOuterBBox();
-    const [h, d, w] = [bbox.h + f, bbox.d + f, bbox.w + f];
-    const outerRT = [w, h];
-    const outerLT = [-f, h];
-    const outerRB = [w, -d];
-    const outerLB = [-f, -d];
-    const innerRT = [w - width[1], h - width[0]];
-    const innerLT = [-f + width[3], h - width[0]];
-    const innerRB = [w - width[1], -d + width[2]];
-    const innerLB = [-f + width[3], -d + width[2]];
-    const paths: number[][][] = [
-      [outerLT, outerRT, innerRT, innerLT],
-      [outerRB, outerRT, innerRT, innerRB],
-      [outerLB, outerRB, innerRB, innerLB],
-      [outerLB, outerLT, innerLT, innerLB]
-    ];
-    const adaptor = this.adaptor;
-    const child = adaptor.firstChild(this.dom) as N;
-    for (const i of [0, 1, 2, 3]) {
-      if (!width[i]) continue;
-      const path = paths[i];
-      if (style[i] === 'dashed' || style[i] === 'dotted') {
-        this.addBorderBroken(path, color[i], style[i], width[i], i);
-      } else {
-        this.addBorderSolid(path, color[i], child);
->>>>>>> 6fbd9f01
       }
     }
   }
@@ -446,11 +334,7 @@
     if (child) {
       this.adaptor.insert(border, child);
     } else {
-<<<<<<< HEAD
       this.adaptor.append(parent, border);
-=======
-      this.adaptor.append(this.dom, border);
->>>>>>> 6fbd9f01
     }
   }
 
@@ -483,19 +367,11 @@
       'stroke-dasharray': dot ? [1, this.fixed(W / n - .002)].join(' ') : [this.fixed(m), this.fixed(3 * m)].join(' ')
     });
     const adaptor = this.adaptor;
-<<<<<<< HEAD
     const child = adaptor.firstChild(parent);
     if (child) {
       adaptor.insert(line, child);
     } else {
       adaptor.append(parent, line);
-=======
-    const child = adaptor.firstChild(this.dom);
-    if (child) {
-      adaptor.insert(line, child);
-    } else {
-      adaptor.append(this.dom, line);
->>>>>>> 6fbd9f01
     }
   }
 
@@ -513,7 +389,6 @@
     const skip = SvgWrapper.skipAttributes;
     for (const name of attributes.getExplicitNames()) {
       if (skip[name] === false || (!(name in defaults) && !skip[name] &&
-<<<<<<< HEAD
                                    !adaptor.hasAttribute(this.dom[0], name))) {
         this.dom.forEach(dom => adaptor.setAttribute(dom, name, attributes.getExplicit(name) as string));
       }
@@ -521,16 +396,6 @@
     if (attributes.get('class')) {
       for (const name of split(attributes.get('class') as string)) {
         this.dom.forEach(node => adaptor.addClass(node, name));
-=======
-                                   !this.adaptor.hasAttribute(this.dom, name))) {
-        this.adaptor.setAttribute(this.dom, name, attributes.getExplicit(name) as string);
-      }
-    }
-    if (attributes.get('class')) {
-      const names = (attributes.get('class') as string).trim().split(/ +/);
-      for (const name of names) {
-        this.adaptor.addClass(this.dom, name);
->>>>>>> 6fbd9f01
       }
     }
   }
@@ -548,11 +413,7 @@
     }
     if (!(x || y)) return;
     if (!element) {
-<<<<<<< HEAD
       element = this.dom[0];   // FIXME:  DOM tree
-=======
-      element = this.dom;
->>>>>>> 6fbd9f01
       y = this.handleId(y);
     }
     const translate = `translate(${this.fixed(x)},${this.fixed(y)})`;
@@ -579,23 +440,14 @@
     //
     //  Remove the element's children and put them into a <g> with transform
     //
-<<<<<<< HEAD
     const children =  adaptor.childNodes(this.dom[0]);
-=======
-    const children =  adaptor.childNodes(this.dom);
->>>>>>> 6fbd9f01
     children.forEach(child => adaptor.remove(child));
     const g = this.svg('g', {'data-idbox': true, transform: `translate(0,${this.fixed(-h)})`}, children);
     //
     //  Add the text element (not transformed) and the transformed <g>
     //
-<<<<<<< HEAD
     adaptor.append(this.dom[0], this.svg('text', {'data-id-align': true} , [this.text('')]));
     adaptor.append(this.dom[0], g);
-=======
-    adaptor.append(this.dom, this.svg('text', {'data-id-align': true} , [this.text('')]));
-    adaptor.append(this.dom, g);
->>>>>>> 6fbd9f01
     return y + h;
   }
 
@@ -606,11 +458,7 @@
    */
   public firstChild(dom: N = this.dom[0]): N {
     const adaptor = this.adaptor;
-<<<<<<< HEAD
     let child = adaptor.firstChild(dom);
-=======
-    let child = adaptor.firstChild(this.dom);
->>>>>>> 6fbd9f01
     if (child && adaptor.kind(child) === 'text' && adaptor.getAttribute(child as N, 'data-id-align')) {
       child = adaptor.firstChild(adaptor.next(child) as N);
     }
@@ -708,11 +556,7 @@
         y: this.fixed(-d)
       })
     ] as N[]);
-<<<<<<< HEAD
     const node = this.dom[0] || this.parent.dom[0];
-=======
-    const node = this.dom || this.parent.dom;
->>>>>>> 6fbd9f01
     this.adaptor.append(node, box);
   }
 
