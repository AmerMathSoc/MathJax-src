/*************************************************************
 *
 *  Copyright (c) 2018-2022 The MathJax Consortium
 *
 *  Licensed under the Apache License, Version 2.0 (the "License");
 *  you may not use this file except in compliance with the License.
 *  You may obtain a copy of the License at
 *
 *      http://www.apache.org/licenses/LICENSE-2.0
 *
 *  Unless required by applicable law or agreed to in writing, software
 *  distributed under the License is distributed on an "AS IS" BASIS,
 *  WITHOUT WARRANTIES OR CONDITIONS OF ANY KIND, either express or implied.
 *  See the License for the specific language governing permissions and
 *  limitations under the License.
 */

/**
 * @fileoverview  Implements the SVG OutputJax object
 *
 * @author dpvc@mathjax.org (Davide Cervone)
 */

import {CommonOutputJax, UnknownBBox} from './common.js';
import {OptionList} from '../util/Options.js';
import {MathDocument} from '../core/MathDocument.js';
import {MathItem} from '../core/MathItem.js';
import {SvgWrapper, SvgWrapperClass} from './svg/Wrapper.js';
import {SvgWrapperFactory} from './svg/WrapperFactory.js';
import {SvgCharOptions, SvgVariantData, SvgDelimiterData, SvgFontData, SvgFontDataClass} from './svg/FontData.js';
import {TeXFont} from './svg/fonts/tex.js';
import {StyleList as CssStyleList} from '../util/StyleList.js';
import {FontCache} from './svg/FontCache.js';
import {unicodeChars} from '../util/string.js';
<<<<<<< HEAD
=======
import * as LENGTHS from '../util/lengths.js';
import {SPACE} from './common/Wrapper.js';
>>>>>>> a73a1590

export const SVGNS = 'http://www.w3.org/2000/svg';
export const XLINKNS = 'http://www.w3.org/1999/xlink';

/*****************************************************************/
/**
 *  Implements the SVG class (extends AbstractOutputJax)
 *
 * @template N  The HTMLElement node class
 * @template T  The Text node class
 * @template D  The Document class
 */
export class SVG<N, T, D> extends
CommonOutputJax<
  //
  // The HTMLElement, TextNode, and Document classes (for the DOM implementation in use)
  //
  N, T, D,
  //
  // The Wrapper type and its Factory and Class (these need to know N, T, and D)
  //
  SvgWrapper<N, T, D>, SvgWrapperFactory<N, T, D>, SvgWrapperClass<N, T, D>,
  //
  // These are font-related objects that depend on the output jax; e,g. the character options
  //   for CHTML and SVG output differ (CHTML contains font information, while SVG has path data)
  //
  SvgCharOptions, SvgVariantData, SvgDelimiterData, SvgFontData, SvgFontDataClass
> {

  /**
   * The name of the output jax
   */
  public static NAME: string = 'SVG';

  /**
   * @override
   */
  public static OPTIONS: OptionList = {
    ...CommonOutputJax.OPTIONS,
    internalSpeechTitles: true,     // insert <title> tags with speech content
    titleID: 0,                     // initial id number to use for aria-labeledby titles
    fontCache: 'local',             // or 'global' or 'none'
    localID: null,                  // ID to use for local font cache (for single equation processing)
  };

  /**
   *  The default styles for SVG
   */
  public static commonStyles: CssStyleList = {
    'mjx-container[jax="SVG"]': {
      direction: 'ltr',
      'white-space': 'nowrap'
    },
    'mjx-container[jax="SVG"] > svg': {
      overflow: 'visible',
      'min-height': '1px',
      'min-width': '1px'
    },
    'mjx-container[jax="SVG"] > svg a': {
      fill: 'blue', stroke: 'blue'
    }
  };

  /**
   * The ID for the SVG element that stores the cached font paths
   */
  public static FONTCACHEID = 'MJX-SVG-global-cache';

  /**
   * The ID for the stylesheet element for the styles for the SVG output
   */
  public static STYLESHEETID = 'MJX-SVG-styles';

  /**
   * @override
   */
  get forceInlineBreaks() {
    return true;   // We need to break up the output into several separate SVGs
  }

  /**
   * Stores the information about the cached character glyphs
   */
  public fontCache: FontCache<N, T, D>;

  /**
   * Minimum width for tables with labels,
   */
  public minwidth: number = 0;
  /**
   * The shift for the main equation
   */
  public shift: number = 0;

  /**
   * The SVG stylesheet, once it is constructed
   */
  public svgStyles: N = null;

  /**
   * @override
   * @constructor
   */
  constructor(options: OptionList = null) {
    super(options, SvgWrapperFactory as any, TeXFont);
    this.fontCache = new FontCache(this);
  }

  /**
   * @override
   */
  public initialize() {
    if (this.options.fontCache === 'global') {
      this.fontCache.clearCache();
    }
  }

  /**
   * Clear the font cache (use for resetting the global font cache)
   */
  public clearFontCache() {
    this.fontCache.clearCache();
  }

  /**
   * @override
   */
  public reset() {
    this.clearFontCache();
  }

  /**
   * @override
   */
  public escaped(math: MathItem<N, T, D>, html: MathDocument<N, T, D>) {
    this.setDocument(html);
    return this.html('span', {}, [this.text(math.math)]);
  }

  /**
   * @override
   */
  public styleSheet(html: MathDocument<N, T, D>) {
    if (this.svgStyles) {
      return this.svgStyles;  // stylesheet is already added to the document
    }
    const sheet = this.svgStyles = super.styleSheet(html);
    this.adaptor.setAttribute(sheet, 'id', SVG.STYLESHEETID);
    return sheet;
  }

  /**
   * @override
   */
  public pageElements(html: MathDocument<N, T, D>) {
    if (this.options.fontCache === 'global' && !this.findCache(html)) {
      return this.svg('svg', {id: SVG.FONTCACHEID, style: {display: 'none'}}, [this.fontCache.getCache()]);
    }
    return null as N;
  }

  /**
   * Checks if there is already a font-cache element in the page
   *
   * @param {MathDocument} html   The document to search
   * @return {boolean}            True if a font cache already exists in the page
   */
  protected findCache(html: MathDocument<N, T, D>): boolean {
    const adaptor = this.adaptor;
    const svgs = adaptor.tags(adaptor.body(html.document), 'svg');
    for (let i = svgs.length - 1; i >= 0; i--) {
      if (this.adaptor.getAttribute(svgs[i], 'id') === SVG.FONTCACHEID) {
        return true;
      }
    }
    return false;
  }

  /**
   * @param {WW} wrapper   The MML node wrapper whose SVG is to be produced
   * @param {N} parent     The HTML node to contain the SVG
   */
  public processMath(wrapper: SvgWrapper<N, T, D>, parent: N) {
    //
    // Cache the container (tooltips process into separate containers)
    //
    const container = this.container;
    this.container = parent;
    //
    //  Get the SVG container
    //  Then typeset the math into the SVG
    //  Mark the inline breakpoints, if applicable
    //
    const [svg, g] = this.createRoot(wrapper);
    this.typesetSvg(wrapper, svg, g);
    wrapper.node.getProperty('breakable') && this.handleInlineBreaks(wrapper, svg, g);
    //
    //  Put back the original container
    //
    this.container = container;
  }

  /**
   * @param {SvgWrapper} wrapper   The wrapped math to process
   * @return {[N, N]}              The svg and g nodes for the math
   */
  protected createRoot(wrapper: SvgWrapper<N, T, D>): [N, N] {
    const {w, h, d, pwidth} = wrapper.getOuterBBox();
    const [svg, g] = this.createSVG(h, d, w);
    if (pwidth) {
      //
      // Use width 100% with no viewbox, and instead scale and translate to achieve the same result
      //
      const adaptor = this.adaptor;
      adaptor.setStyle(svg, 'min-width', adaptor.getStyle(svg, 'width'));
      adaptor.setAttribute(svg, 'width', pwidth);
      adaptor.removeAttribute(svg, 'viewBox');
      const scale = this.fixed(wrapper.metrics.ex / (this.font.params.x_height * 1000), 6);
      adaptor.setAttribute(g, 'transform', `scale(${scale},-${scale}) translate(0, ${this.fixed(-h * 1000, 1)})`);
    }
    return [svg, g];
  }

  /**
   * @param {number} h   The height of the SVG to create
   * @param {number} d   The depth of the SVG to create
   * @param {number} w   The width of the SVG to create
   */
  protected createSVG(h: number, d: number, w: number): [N, N] {
    const px = this.math.metrics.em / 1000;
    const W = Math.max(w, px); // make sure we are at least one px wide (needed for e.g. \llap)
    const H = Math.max(h + d, px); // make sure we are at least one px tall (needed for e.g., \smash)
    //
    //  The container that flips the y-axis and sets the colors to inherit from the surroundings
    //
    const g = this.svg('g', {
      stroke: 'currentColor', fill: 'currentColor',
      'stroke-width': 0, transform: 'scale(1,-1)'
    }) as N;
    //
    //  The svg element with its viewBox, size and alignment
    //
    const adaptor = this.adaptor;
    const svg = adaptor.append(this.container, this.svg('svg', {
      xmlns: SVGNS,
      width: this.ex(W), height: this.ex(H),
      role: 'img', focusable: false,
      style: {'vertical-align': this.ex(-d)},
      viewBox: [0, this.fixed(-h * 1000, 1), this.fixed(W * 1000, 1), this.fixed(H * 1000, 1)].join(' ')
    }, [g])) as N;
    if (W === .001) {
      adaptor.setAttribute(svg, 'preserveAspectRatio', 'xMidYMid slice');
      if (w < 0) {
        adaptor.setStyle(this.container, 'margin-right', this.ex(w));
      }
    }
    if (this.options.fontCache !== 'none') {
      adaptor.setAttribute(svg, 'xmlns:xlink', XLINKNS);
    }
    return [svg, g];
  }

  /**
   * Typeset the math and add minwidth (from mtables), or set the alignment and indentation
   * of the finalized expression.
   *
   * @param {SvgWrapper} wrapper   The wrapped math to typeset
   * @param {N} svg                The main svg element for the typeet math
   * @param {N} g                  The group in which the math is typeset
   */
  protected typesetSvg(wrapper: SvgWrapper<N, T, D>, svg: N, g: N) {
    const adaptor = this.adaptor;
    //
    //  Typeset the math and add minWidth (from mtables), or set the alignment and indentation
    //    of the finalized expression
    //
    this.minwidth = this.shift = 0;
    if (this.options.fontCache === 'local') {
      this.fontCache.clearCache();
      this.fontCache.useLocalID(this.options.localID);
      adaptor.insert(this.fontCache.getCache(), g);
    }
    wrapper.toSVG([g]);
    this.fontCache.clearLocalID();
    if (this.minwidth) {
      adaptor.setStyle(svg, 'minWidth', this.ex(this.minwidth));
      adaptor.setStyle(this.container, 'minWidth', this.ex(this.minwidth));
    } else if (this.shift) {
      const align = adaptor.getAttribute(this.container, 'justify') || 'center';
      this.setIndent(svg, align, this.shift);
    }
  }

  /**
   * @param {N} svg         The svg node whose indentation is to be adjusted
   * @param {string} align  The alignment for the node
   * @param {number} shift  The indent (positive or negative) for the node
   */
  protected setIndent(svg: N, align: string, shift: number) {
    if (align === 'center' || align === 'left') {
      this.adaptor.setStyle(svg, 'margin-left', this.ex(shift));
    }
    if (align === 'center' || align === 'right') {
      this.adaptor.setStyle(svg, 'margin-right', this.ex(-shift));
    }
  }

  /**
   * @param {N} svg    The SVG node that is breaking
   * @param {N} g      The group in which the math is typeset
   */
  protected handleInlineBreaks(wrapper: SvgWrapper<N, T, D>, svg: N, g: N) {
    const adaptor = this.adaptor;
    //
    // Remove content from original SVG other than <defs>, if any
    //
    adaptor.setAttribute(svg, 'width', 0);
    adaptor.setAttribute(svg, 'height', 0);
    adaptor.setStyle(svg, 'vertical-align', '');
    adaptor.remove(g);
    //
    // Find the math element and the lines that it contains
    //
    const math = adaptor.firstChild(g) as N;
    const lines = adaptor.childNodes(adaptor.firstChild(math) as N) as N[];
    const n = lines.length;
    const lineBBox = wrapper.childNodes[0].lineBBox;
    let newline = true;
    //
    // Make each line a separate SVG containing the line's children
    //
    for (let i = 0; i < n; i++) {
      const {h, d, w} = lineBBox[i];
      const [nsvg, ng] = this.createSVG(h, d, w);
      const nmath = adaptor.append(ng, adaptor.clone(math, false)) as N;
      for (const child of adaptor.childNodes(lines[i])) {
        adaptor.append(nmath, child);
      }
      adaptor.insert(nsvg, svg);
      //
      // If the line is not the first one (or not a forced break), add a break node of the correct size
      //
      const line = lineBBox[i];
      const [mml, mo] = wrapper.childNodes[0].getBreakNode(line);
      const forced = !!(mml && mml.node.getProperty('forcebreak'));
      if (i || forced) {
<<<<<<< HEAD
        const space = (mml && !newline ? mml.getLineBBox(0).originalL : 0) * 400;
        (space || !forced) && adaptor.insert(
          adaptor.node('mjx-break', forced ? {style: {'font-size': space.toFixed(1) + '%'}} : {newline: true}),
          nsvg
        );
=======
        const dimen = (mml && !newline ? mml.getLineBBox(0).originalL : 0);
        if (dimen || !forced) {
          const space = LENGTHS.em(dimen);
          adaptor.insert(
            adaptor.node('mjx-break', !forced ? {newline: true} :
                         SPACE[space] ? {size: SPACE[space]} : {style: {'font-size': dimen.toFixed(1) + '%'}}),
            nsvg
          );
        }
>>>>>>> a73a1590
      }
      //
      // Don't insert space right after an mo with linebreak="newline"
      //
      newline = !!(mo && mo.node.attributes.get('linebreak') === 'newline');
    }
    //
    // Remove the original SVG node, if it doesn't have a <defs> node
    //
    adaptor.childNodes(svg).length === 0 && adaptor.remove(svg);
  }

  /**
   * @param {number} m  A number to be shown in ex
   * @return {string}   The number with units of ex
   */
  public ex(m: number): string {
    m /= this.font.params.x_height;
    return (Math.abs(m) < .001 ? '0' : m.toFixed(3).replace(/\.?0+$/, '') + 'ex');
  }

  /**
   * @param {string} kind             The kind of node to create
   * @param {OptionList} properties   The properties to set for the element
   * @param {(N|T)[]} children            The child nodes for this node
   * @return {N}                      The newly created node in the SVG namespace
   */
  public svg(kind: string, properties: OptionList = {}, children: (N | T)[] = []): N {
    return this.html(kind, properties, children, SVGNS);
  }

  /**
   * @param {string} text      The text to be displayed
   * @param {string} variant   The name of the variant for the text
   * @return {N}               The text element containing the text
   */
  public unknownText(text: string, variant: string): N {
    const metrics = this.math.metrics;
    const scale = this.font.params.x_height / metrics.ex * metrics.em * 1000;
    const svg = this.svg('text', {
      'data-variant': variant,
      transform: 'scale(1,-1)', 'font-size': this.fixed(scale, 1) + 'px'
    }, [this.text(text)]);
    const adaptor = this.adaptor;
    if (variant !== '-explicitFont') {
      const c = unicodeChars(text);
      if (c.length !== 1 || c[0] < 0x1D400 || c[0] > 0x1D7FF) {
        const [family, italic, bold] = this.font.getCssFont(variant);
        adaptor.setAttribute(svg, 'font-family', family);
        if (italic) {
          adaptor.setAttribute(svg, 'font-style', 'italic');
        }
        if (bold) {
          adaptor.setAttribute(svg, 'font-weight', 'bold');
        }
      }
    }
    return svg;
  }

  /**
   * Measure the width of a text element by placing it in the page
   *  and looking up its size (fake the height and depth, since we can't measure that)
   *
   * @param {N} text         The text element to measure
   * @return {Object}        The width, height and depth for the text
   */
  public measureTextNode(text: N): UnknownBBox {
    const adaptor = this.adaptor;
    text = adaptor.clone(text);
    adaptor.removeAttribute(text, 'transform');
    const ex = this.fixed(this.font.params.x_height * 1000, 1);
    const svg = this.svg('svg', {
      position: 'absolute', visibility: 'hidden',
      width: '1ex', height: '1ex',
      viewBox: [0, 0, ex, ex].join(' ')
    }, [text]);
    adaptor.append(adaptor.body(adaptor.document), svg);
    let w = adaptor.nodeSize(text, 1000, true)[0];
    adaptor.remove(svg);
    return {w: w, h: .75, d: .2};
  }

}<|MERGE_RESOLUTION|>--- conflicted
+++ resolved
@@ -32,11 +32,8 @@
 import {StyleList as CssStyleList} from '../util/StyleList.js';
 import {FontCache} from './svg/FontCache.js';
 import {unicodeChars} from '../util/string.js';
-<<<<<<< HEAD
-=======
 import * as LENGTHS from '../util/lengths.js';
 import {SPACE} from './common/Wrapper.js';
->>>>>>> a73a1590
 
 export const SVGNS = 'http://www.w3.org/2000/svg';
 export const XLINKNS = 'http://www.w3.org/1999/xlink';
@@ -383,13 +380,6 @@
       const [mml, mo] = wrapper.childNodes[0].getBreakNode(line);
       const forced = !!(mml && mml.node.getProperty('forcebreak'));
       if (i || forced) {
-<<<<<<< HEAD
-        const space = (mml && !newline ? mml.getLineBBox(0).originalL : 0) * 400;
-        (space || !forced) && adaptor.insert(
-          adaptor.node('mjx-break', forced ? {style: {'font-size': space.toFixed(1) + '%'}} : {newline: true}),
-          nsvg
-        );
-=======
         const dimen = (mml && !newline ? mml.getLineBBox(0).originalL : 0);
         if (dimen || !forced) {
           const space = LENGTHS.em(dimen);
@@ -399,7 +389,6 @@
             nsvg
           );
         }
->>>>>>> a73a1590
       }
       //
       // Don't insert space right after an mo with linebreak="newline"
