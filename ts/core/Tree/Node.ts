--- conflicted
+++ resolved
@@ -276,13 +276,9 @@
     const node = (this as AbstractNode).factory.create(this.kind) as AbstractNode;
     node.properties = {...this.properties};
     for (const child of this.childNodes || []) {
-<<<<<<< HEAD
-      if (child) node.appendChild(child.copy());
-=======
       if (child) {
         node.appendChild(child.copy());
       }
->>>>>>> 995b35c7
     }
     return node;
   }
