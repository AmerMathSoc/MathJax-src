--- conflicted
+++ resolved
@@ -38,10 +38,6 @@
  *                  know what they are).  This avoids the need for casting node types later.
  * @template C   The node class for N (the constructor rather than instance of the class)
  */
-<<<<<<< HEAD
-
-=======
->>>>>>> 6fbd9f01
 export interface Node<N extends Node<N, C>, C extends NodeClass<N, C>> {
   readonly kind: string;
   /**
@@ -140,10 +136,6 @@
  * @template N   The node type being created
  * @template C   The node class for N (the constructor rather than instance of the class)
  */
-<<<<<<< HEAD
-
-=======
->>>>>>> 6fbd9f01
 export interface NodeClass<N extends Node<N, C>, C extends NodeClass<N, C>> {
   /**
    * @param {NodeFactory} factory  The NodeFactory to use to create new nodes when needed
@@ -162,10 +154,6 @@
  * @template N   The actual type of node being created
  * @template C   The node class for N (the constructor rather than instance of the class)
  */
-<<<<<<< HEAD
-
-=======
->>>>>>> 6fbd9f01
 export abstract class AbstractNode<N extends Node<N, C>, C extends NodeClass<N, C>> implements Node<N, C> {
 
   /**
@@ -279,13 +267,9 @@
     if (i !== null) {
       this.childNodes[i] = newChild;
       newChild.parent = this as any as N;
-<<<<<<< HEAD
       if (oldChild.parent === (this as any as N)) {
         oldChild.parent = null;
       }
-=======
-      oldChild.parent = null;
->>>>>>> 6fbd9f01
     }
     return newChild;
   }
@@ -367,15 +351,10 @@
  * @template N   The actual type of node being created
  * @template C   The node class for N (the constructor rather than instance of the class)
  */
-<<<<<<< HEAD
-
-export abstract class AbstractEmptyNode<N extends Node<N, C>, C extends NodeClass<N, C>> extends AbstractNode<N, C> {
-=======
 export abstract class AbstractEmptyNode<
   N extends Node<N, C>,
   C extends NodeClass<N, C>
 > extends AbstractNode<N, C> {
->>>>>>> 6fbd9f01
   /**
    *  We don't have children, so ignore these methods
    */
