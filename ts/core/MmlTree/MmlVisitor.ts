--- conflicted
+++ resolved
@@ -211,14 +211,7 @@
         );
       }
     }
-<<<<<<< HEAD
-    node.getProperty('smallmatrix') &&
-=======
-    if (
-      node.getProperty('scriptlevel') &&
-      node.getProperty('useHeight') === false
-    ) {
->>>>>>> 56257516
+    if (node.getProperty('smallmatrix')) {
       this.setDataAttribute(data, 'smallmatrix', 'true');
     }
     return data;
