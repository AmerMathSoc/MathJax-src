--- conflicted
+++ resolved
@@ -25,12 +25,8 @@
 import {AbstractMmlTokenNode, MmlNode, AttributeList, TEXCLASS} from '../MmlNode.js';
 import {MmlMrow} from './mrow.js';
 import {MmlMover, MmlMunder, MmlMunderover} from './munderover.js';
-<<<<<<< HEAD
-import {OperatorList, OPTABLE, getRange, MMLSPACING} from '../OperatorDictionary.js';
-=======
 import {OperatorList, OPTABLE, RangeDef, RANGES, MMLSPACING} from '../OperatorDictionary.js';
 import {unicodeChars, unicodeString} from '../../../util/string.js';
->>>>>>> e22efb43
 
 /*****************************************************************/
 /**
@@ -437,8 +433,6 @@
     return forms;
   }
 
-<<<<<<< HEAD
-=======
   /**
    * @param {string} mo  The character to look up in the range table
    * @return {RangeDef}  The unicode range in which the character falls, or null
@@ -507,5 +501,4 @@
     }
   }
 
->>>>>>> e22efb43
 }