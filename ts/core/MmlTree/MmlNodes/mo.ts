/*************************************************************
 *
 *  Copyright (c) 2017 The MathJax Consortium
 *
 *  Licensed under the Apache License, Version 2.0 (the "License");
 *  you may not use this file except in compliance with the License.
 *  You may obtain a copy of the License at
 *
 *      http://www.apache.org/licenses/LICENSE-2.0
 *
 *  Unless required by applicable law or agreed to in writing, software
 *  distributed under the License is distributed on an "AS IS" BASIS,
 *  WITHOUT WARRANTIES OR CONDITIONS OF ANY KIND, either express or implied.
 *  See the License for the specific language governing permissions and
 *  limitations under the License.
 */

/**
 * @fileoverview  Implements the MmlMo node
 *
 * @author dpvc@mathjax.org (Davide Cervone)
 */

import {PropertyList} from '../../Tree/Node.js';
import {AbstractMmlTokenNode, MmlNode, AttributeList, TEXCLASS} from '../MmlNode.js';
import {MmlMrow} from './mrow.js';
import {MmlMover, MmlMunder, MmlMunderover} from './munderover.js';
import {OperatorList, OPTABLE, RangeDef, RANGES, MMLSPACING} from '../OperatorDictionary.js';
import {unicodeChars, unicodeString} from '../../../util/string.js';

/*****************************************************************/
/**
 *  Implements the MmlMo node class (subclass of AbstractMmlTokenNode)
 */

export class MmlMo extends AbstractMmlTokenNode {

  /**
   * @override
   */
  public static defaults: PropertyList = {
    ...AbstractMmlTokenNode.defaults,
    form: 'infix',
    fence: false,
    separator: false,
    lspace: 'thickmathspace',
    rspace: 'thickmathspace',
    stretchy: false,
    symmetric: false,
    maxsize: 'infinity',
    minsize: '0em', // MathML says '1em', but that is larger than some natural sizes
    largeop: false,
    movablelimits: false,
    accent: false,
    linebreak: 'auto',
    lineleading: '1ex',
    linebreakstyle: 'before',
    indentalign: 'auto',
    indentshift: '0',
    indenttarget: '',
    indentalignfirst: 'indentalign',
    indentshiftfirst: 'indentshift',
    indentalignlast: 'indentalign',
    indentshiftlast: 'indentshift'
  };

  /**
   * Unicode ranges and their default TeX classes
   */
  public static RANGES = RANGES;

  /**
   * The MathML spacing values for the TeX classes
   */
  public static MMLSPACING = MMLSPACING;

  /**
   * The Operator Dictionary
   */
  public static OPTABLE: {[form: string]: OperatorList} = OPTABLE;

  /**
   * Pattern for matching when the contents is one ore more pseudoscripts
   */
  public static pseudoScripts = new RegExp([
    '^["\'*`',
    '\u00AA',               // FEMININE ORDINAL INDICATOR
    '\u00B0',               // DEGREE SIGN
    '\u00B2-\u00B4',        // SUPERSCRIPT 2 and 3, ACUTE ACCENT
    '\u00B9',               // SUPERSCRIPT ONE
    '\u00BA',               // MASCULINE ORDINAL INDICATOR
    '\u2018-\u201F',        // Various double and single quotation marks (up and down)
    '\u2032-\u2037\u2057',  // Primes and reversed primes (forward and reversed)
    '\u2070\u2071',         // SUPERSCRIPT 0 and i
    '\u2074-\u207F',        // SUPERCRIPT 4 through 9, -, =, (, ), and n
    '\u2080-\u208E',        // SUBSCRIPT 0 through 9, -, =, (, ).
    ']+$'
  ].join(''));

  /**
   * Pattern for when contents is a collection of primes
   */
   protected static primes = new RegExp([
     '^["\'`',
     '\u2018-\u201F',        // Various double and single quotation marks (up and down)
     ']+$'
   ].join(''));

   /**
    * Default map for remapping prime characters
    */
  protected static remapPrimes: {[n: number]: number} = {
     0x0022: 0x2033,   // double quotes
     0x0027: 0x2032,   // single quote
     0x0060: 0x2035,   // back quote
     0x2018: 0x2035,   // open single quote
     0x2019: 0x2032,   // close single quote
     0x201A: 0x2032,   // low open single quote
     0x201B: 0x2035,   // reversed open single quote
     0x201C: 0x2036,   // open double quote
     0x201D: 0x2033,   // close double quote
     0x201E: 0x2033,   // low open double quote
     0x201F: 0x2036,   // reversed open double quote
   };

  /**
   * The internal TeX class of the node (for use with getter/setter below)
   */
  public _texClass: number = null;

  /**
   * Use a getter to look up the TeX class from the operator table if it hasn't
   * been set yet (but don't save it in case the form changes when it is in its
   * location).
   */
  public get texClass() {
    if (this._texClass === null) {
      let mo = this.getText();
      let [form1, form2, form3] = this.handleExplicitForm(this.getForms());
      let OPTABLE = (this.constructor as typeof MmlMo).OPTABLE;
      let def = OPTABLE[form1][mo] || OPTABLE[form2][mo] || OPTABLE[form3][mo];
      return def ? def[2] : TEXCLASS.REL;
    }
    return this._texClass;
  }

  /**
   * Use a setter to store the actual value in _texClass;
   */
  public set texClass(value: number) {
    this._texClass = value;
  }

  /**
   * The default MathML spacing on the left
   */
  /* tslint:disable-next-line:whitespace */
  public lspace = 5/18;

  /**
   * The default MathML spacing on the right
   */
  /* tslint:disable-next-line:whitespace */
  public rspace = 5/18;

  /**
   * @override
   */
  public get kind() {
    return 'mo';
  }

  /**
   * All <mo> are considered embellished
   * @override
   */
  public get isEmbellished() {
    return true;
  }

  /**
   * @return {boolean}  Is <mo> marked as an explicit linebreak?
   */
  public get hasNewLine(): boolean {
    return this.attributes.get('linebreak') === 'newline';
  }

  /**
   * @return {MmlNode}  The node that is the outermost embellished operator
   *                    with this node as its core
   */
  public coreParent(): MmlNode {
    let embellished = this as MmlNode;
    let parent = this as MmlNode;
    let math = this.factory.getNodeClass('math');
    while (parent && parent.isEmbellished && parent.coreMO() === this && !(parent instanceof math)) {
      embellished = parent;
      parent = (parent as MmlNode).Parent;
    }
    return embellished;
  }

  /**
   * @param {MmlNode} parent  The node whose core text is to be obtained
   * @return {string}         The text of the core MO of the given parent element
   */
  public coreText(parent: MmlNode): string {
    if (!parent) {
      return '';
    }
    if (parent.isEmbellished) {
      return (parent.coreMO() as MmlMo).getText();
    }
    while ((((parent.isKind('mrow') || parent.isKind('TeXAtom') || parent.isKind('mstyle') ||
              parent.isKind('mphantom')) && parent.childNodes.length === 1) ||
            parent.isKind('munderover')) && parent.childNodes[0]) {
      parent = parent.childNodes[0] as MmlNode;
    }
    return (parent.isToken ? (parent as AbstractMmlTokenNode).getText() : '');
  }

  /**
   * @override
   */
  public hasSpacingAttributes() {
    return this.attributes.isSet('lspace') ||
      this.attributes.isSet('rspace');
  }

  /**
   * @return {boolean}  True is this mo is an accent in an munderover construction
   */
  get isAccent(): boolean {
    let accent = false;
    const node = this.coreParent().parent;
    if (node) {
      const key = (node.isKind('mover') ?
                   ((node.childNodes[(node as MmlMover).over] as MmlNode).coreMO() ?
                    'accent' : '') :
                   node.isKind('munder') ?
                   ((node.childNodes[(node as MmlMunder).under] as MmlNode).coreMO() ?
                    'accentunder' : '') :
                   node.isKind('munderover') ?
                   (this === (node.childNodes[(node as MmlMunderover).over] as MmlNode).coreMO() ?
                    'accent' :
                    this === (node.childNodes[(node as MmlMunderover).under] as MmlNode).coreMO() ?
                    'accentunder' : '') :
                   '');
      if (key) {
        const value = node.attributes.getExplicit(key);
        accent = (value !== undefined ? accent : this.attributes.get('accent')) as boolean;
      }
    }
    return accent;
  }

  /**
   * Produce the texClass based on the operator dictionary values
   *
   * @override
   */
  public setTeXclass(prev: MmlNode): MmlNode {
    let {form, fence} = this.attributes.getList('form', 'fence') as {form: string, fence: string};
    if (this.getProperty('texClass') === undefined &&
        (this.attributes.isSet('lspace') || this.attributes.isSet('rspace'))) {
      return null;
    }
    if (fence && this.texClass === TEXCLASS.REL) {
      if (form === 'prefix') {
        this.texClass = TEXCLASS.OPEN;
      }
      if (form === 'postfix') {
        this.texClass = TEXCLASS.CLOSE;
      }
    }
    if (this.getText() === '\u2061') {
      //
      //  Force previous node to be TEXCLASS.OP and skip this node
      //
      if (prev && prev.getProperty('texClass') === undefined &&
          prev.attributes.get('mathvariant') !== 'italic') {
        prev.texClass = TEXCLASS.OP;
        prev.setProperty('fnOP', true);
      }
      this.texClass = this.prevClass = TEXCLASS.NONE;
      return prev;
    }
    return this.adjustTeXclass(prev);
  }
  /**
   * Follow the TeXBook rules for adjusting the TeX class once its neighbors are known
   *
   * @param {MmlNode} prev  The node appearing before this one in the output
   * @return {MmlNode}      The last node displayed (this node)
   */
  public adjustTeXclass(prev: MmlNode): MmlNode {
    let texClass = this.texClass;
    let prevClass = this.prevClass;
    if (texClass === TEXCLASS.NONE) {
      return prev;
    }
    if (prev) {
      if (prev.getProperty('autoOP') && (texClass === TEXCLASS.BIN || texClass === TEXCLASS.REL)) {
        prevClass = prev.texClass = TEXCLASS.ORD;
      }
      prevClass = this.prevClass = (prev.texClass || TEXCLASS.ORD);
      this.prevLevel = this.attributes.getInherited('scriptlevel') as number;
    } else {
      prevClass = this.prevClass = TEXCLASS.NONE;
    }
    if (texClass === TEXCLASS.BIN &&
        (prevClass === TEXCLASS.NONE || prevClass === TEXCLASS.BIN || prevClass === TEXCLASS.OP ||
         prevClass === TEXCLASS.REL || prevClass === TEXCLASS.OPEN || prevClass === TEXCLASS.PUNCT)) {
      this.texClass = TEXCLASS.ORD;
    } else if (prevClass === TEXCLASS.BIN &&
               (texClass === TEXCLASS.REL || texClass === TEXCLASS.CLOSE || texClass === TEXCLASS.PUNCT)) {
      prev.texClass = this.prevClass = TEXCLASS.ORD;
    } else if (texClass === TEXCLASS.BIN) {
      //
      // Check if node is the last one in its container since the rule
      // above only takes effect if there is a node that follows.
      //
      let child: MmlNode = this;
      let parent = this.parent;
      while (parent && parent.parent && parent.isEmbellished &&
             (parent.childNodes.length === 1 ||
              (!parent.isKind('mrow') && parent.core() === child))) {
        child = parent;
        parent = parent.parent;
      }
      if (parent.childNodes[parent.childNodes.length - 1] === child) {
        this.texClass = TEXCLASS.ORD;
      }
    }
    return this;
  }

  /**
   * Do the normal inheritance, then look up the attributes from the operator dictionary.
   * If there is no dictionary entry, get the TeX class from the Unicode range list.
   *
   * @override
   */
  public setInheritedAttributes(attributes: AttributeList = {},
                                display: boolean = false, level: number = 0, prime: boolean = false) {
    super.setInheritedAttributes(attributes, display, level, prime);
    let mo = this.getText();
    this.checkOperatorTable(mo);
    this.checkPseudoScripts(mo);
    this.checkPrimes(mo);
  }

  /**
   * Set the attributes from the operator table
   *
   * @param {string} mo   The test of the mo element
   */
  protected checkOperatorTable(mo: string) {
    let [form1, form2, form3] = this.handleExplicitForm(this.getForms());
    this.attributes.setInherited('form', form1);
    let OPTABLE = (this.constructor as typeof MmlMo).OPTABLE;
    let def = OPTABLE[form1][mo] || OPTABLE[form2][mo] || OPTABLE[form3][mo];
    if (def) {
      if (this.getProperty('texClass') === undefined) {
        this.texClass = def[2];
      }
      for (const name of Object.keys(def[3] || {})) {
        this.attributes.setInherited(name, def[3][name]);
      }
      this.lspace = (def[0] + 1) / 18;
      this.rspace = (def[1] + 1) / 18;
    } else {
      let range = this.getRange(mo);
      if (range) {
        if (this.getProperty('texClass') === undefined) {
          this.texClass = range[2];
        }
        const spacing = (this.constructor as typeof MmlMo).MMLSPACING[range[2]];
        this.lspace = (spacing[0] + 1) / 18;
        this.rspace = (spacing[1] + 1) / 18;
      }
    }
  }

  /**
   * @return {[string, string, string]}  The list of form attribute values in the
   *                                     order they should be tested, based on the
   *                                     position of the element in its parent.
   */
  public getForms(): [string, string, string] {
    let core: MmlNode = this;
    let parent = this.parent;
    let Parent = this.Parent;
    while (Parent && Parent.isEmbellished) {
      core = parent;
      parent = Parent.parent;
      Parent = Parent.Parent;
    }
    if (parent && parent.isKind('mrow') && (parent as MmlMrow).nonSpaceLength() !== 1) {
      if ((parent as MmlMrow).firstNonSpace() === core) {
        return ['prefix', 'infix', 'postfix'];
      }
      if ((parent as MmlMrow).lastNonSpace() === core) {
        return ['postfix', 'infix', 'prefix'];
      }
    }
    return ['infix', 'prefix', 'postfix'];
  }

  /**
   * @param {string[]} forms     The three forms in the default order they are to be tested
   * @return {string[]}          The forms in the new order, if there is an explicit form attribute
   */
  protected handleExplicitForm(forms: string[]): string[] {
    if (this.attributes.isSet('form')) {
      const form = this.attributes.get('form') as string;
      forms = [form].concat(forms.filter(name => (name !== form)));
    }
    return forms;
  }

  /**
   * @param {string} mo  The character to look up in the range table
   * @return {RangeDef}  The unicode range in which the character falls, or null
   */
  protected getRange(mo: string): RangeDef {
    if (!mo.match(/^[\uD800-\uDBFF]?.$/)) {
      return null;
    }
    let n = mo.codePointAt(0);
    let ranges = (this.constructor as typeof MmlMo).RANGES;
    for (const range of ranges) {
      if (range[0] <= n && n <= range[1]) {
        return range;
      }
      if (n < range[0]) {
        return null;
      }
    }
    return null;
  }

  /**
   * Mark the mo as a pseudoscript if it is one.  True means it is,
   *   false means it is a pseudo-script character, but in an msup (so needs a variant form)
   *
   * @param {string} mo   The test of the mo element
   */
  protected checkPseudoScripts(mo: string) {
    const PSEUDOSCRIPTS = (this.constructor as typeof MmlMo).pseudoScripts;
    if (!mo.match(PSEUDOSCRIPTS)) return;
    const parent = this.coreParent().Parent;
    const isPseudo = !parent || !(parent.isKind('msubsup') && !parent.isKind('msub'));
    this.setProperty('pseudoscript', isPseudo);
    if (isPseudo) {
      this.attributes.setInherited('lspace', 0);
      this.attributes.setInherited('rspace', 0);
    }
  }

  /**
<<<<<<< HEAD
   * Determine of the mo consists of primes, and remap them if so.
=======
   * Determine whether the mo consists of primes, and remap them if so.
>>>>>>> 8c569e8f
   *
   * @param {string} mo   The test of the mo element
   */
  protected checkPrimes(mo: string) {
    const PRIMES = (this.constructor as typeof MmlMo).primes;
<<<<<<< HEAD
    const REMAP = (this.constructor as typeof MmlMo).remapPrimes;
    if (!mo.match(PRIMES)) return;
=======
    if (!mo.match(PRIMES)) return;
    const REMAP = (this.constructor as typeof MmlMo).remapPrimes;
>>>>>>> 8c569e8f
    const primes = unicodeString(unicodeChars(mo).map(c => REMAP[c]));
    this.setProperty('primes', primes);
  }

}<|MERGE_RESOLUTION|>--- conflicted
+++ resolved
@@ -459,23 +459,14 @@
   }
 
   /**
-<<<<<<< HEAD
-   * Determine of the mo consists of primes, and remap them if so.
-=======
    * Determine whether the mo consists of primes, and remap them if so.
->>>>>>> 8c569e8f
    *
    * @param {string} mo   The test of the mo element
    */
   protected checkPrimes(mo: string) {
     const PRIMES = (this.constructor as typeof MmlMo).primes;
-<<<<<<< HEAD
-    const REMAP = (this.constructor as typeof MmlMo).remapPrimes;
-    if (!mo.match(PRIMES)) return;
-=======
     if (!mo.match(PRIMES)) return;
     const REMAP = (this.constructor as typeof MmlMo).remapPrimes;
->>>>>>> 8c569e8f
     const primes = unicodeString(unicodeChars(mo).map(c => REMAP[c]));
     this.setProperty('primes', primes);
   }
