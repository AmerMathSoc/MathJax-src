--- conflicted
+++ resolved
@@ -36,11 +36,7 @@
   };
 
   /**
-<<<<<<< HEAD
-   * Pattern to identify CJK (.i.e., full-width) characters
-=======
    * Pattern to identify CJK (i.e., full-width) characters
->>>>>>> 631b8d84
    */
   public static cjkPattern = new RegExp([
     '[',
